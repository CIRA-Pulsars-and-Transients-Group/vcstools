from vcstools.general_utils import is_number
import logging
import os
import subprocess
from time import sleep
import numpy as np

logger = logging.getLogger(__name__)


def ensure_metafits(data_dir, obsid, metafits_file):
    """Ensure that the metafits file is in the directory, if not download it.

    Parameters
    ----------
    data_dir : `str`
        The directory to check the metafits file is in.
    obsid : `int`
        The MWA Observation ID.
    metafits_file : `str`
        The metafits file name.
    """
    # TODO: To get the actual ppds file should do this with obsdownload -o <obsID> -m

    if not os.path.exists(metafits_file):
        logger.warning("{0} does not exists".format(metafits_file))
        logger.warning("Will download it from the archive. This can take a "
                      "while so please do not ctrl-C.")
        logger.warning("At the moment, even through the downloaded file is "
                       "labelled as a ppd file this is not true.")
        logger.warning("This is hopefully a temporary measure.")

        get_metafits = "wget http://ws.mwatelescope.org/metadata/fits?obs_id={0} -O {1}".format(obsid, metafits_file)
        try:
            subprocess.call(get_metafits,shell=True)
        except:
            logger.error("Couldn't download {0}. Aborting.".\
                          format(os.basename(metafits_file)))
            sys.exit(0)
        # clean up
        #os.remove('obscrt.crt')
        #os.remove('obskey.key')
    # make a copy of the file in the product_dir if that directory exists
    # if it doesn't we might have downloaded the metafits file of a calibrator (obs_id only exists on /astro)
    # in case --work_dir was specified in process_vcs call product_dir and data_dir
    # are the same and thus we will not perform the copy
    #data_dir = data_dir.replace(comp_config['base_data_dir'], comp_config['base_product_dir']) # being pedantic
    if os.path.exists(data_dir) and not os.path.exists("{}/{}".format(data_dir, metafits_file)):
        logger.info("Copying {0} to {1}".format(metafits_file, data_dir))
        from shutil import copy2
        copy2("{0}".format(metafits_file), "{0}".format(data_dir))


def singles_source_search(ra, dec=None, box_size=50., params=None):
    """Used to find all obsids within a box around the source to make searching through obs_ids more efficient.

    Parameters
    ----------
    ra : `float`
        Right Acension of the source in degrees
    dec : `float`
        Declination of the source in degrees. By default will use the enitre declination range to account for grating lobes
    box_size : `float`
        Radius of the search box. Default: 45
    params : `dict`
        The dictionary of constraints used to search for suitable observations as explained here:
        https://wiki.mwatelescope.org/display/MP/Web+Services#WebServices-Findobservations
        |br| Default: {'mode':'VOLTAGE_START'}

    Returns
    -------
    obsid_list : `list`
        List of the MWA observation IDs.
    """
    if params is None:
        # Load default params
        params={'mode':'VOLTAGE_START'}
    logger.debug("params: {}".format(params))

    ra = float(ra)
    m_o_p = False # moved over (north or south) pole

    if dec is None:
        dec_top = 90.
        dec_bot = -90.
    else:
        dec = float(dec)
        dec_top = dec + box_size
        if dec_top > 90.:
            dec_top = 90.
            m_o_p = True

        dec_bot = dec - box_size
        if dec_top < -90.:
            dec_top = -90.
            m_o_p = True

    if m_o_p:
        params.update({'minra':0.,      'maxra':360.,
                       'mindec':dec_bot,'maxdec':dec_top})
    else:
        ra_low = ra - 30. - box_size #30 is the how far an obs would drift in 2 hours(used as a max)
        ra_high = ra + box_size
        if ra_low < 0.:
            ra_low = 360 + ra_low
        if ra_high > 360:
            ra_high = ra_high - 360
        params.update({'minra':ra_low,  'maxra':ra_high,
                       'mindec':dec_bot,'maxdec':dec_top})
    logger.debug("params: {}".format(params))
    obsid_list = find_obsids_meta_pages(params=params)
    return obsid_list


<<<<<<< HEAD
def find_obsids_meta_pages(params=None, pagesize=50):
    """
    Loops over pages for each page for MWA metadata calls
=======
def find_obsids_meta_pages(params=None):
    """Loops over pages for each page for MWA metadata calls
>>>>>>> d0d49a96

    Parameters
    ----------
    params : `dict`
        The dictionary of constraints used to search for suitable observations as explained here:
        https://wiki.mwatelescope.org/display/MP/Web+Services#WebServices-Findobservations
        |br| Default: {'mode':'VOLTAGE_START'}

    Returns
    -------
    obsid_list : `list`
        List of the MWA observation IDs.
    """
    if params is None:
        params = {'mode':'VOLTAGE_START'}
    params["pagesize"] = pagesize
    obsid_list = []
    temp = []
    page = 1
    #need to ask for a page of results at a time
    while len(temp) == pagesize or page == 1:
        params['page'] = page
        logger.debug("Page: {0}   params: {1}".format(page, params))
        temp = getmeta(service='find', params=params, retry_http_error=True)
        if temp is not None:
            # if there are non obs in the field (which is rare) None is returned
            for row in temp:
                obsid_list.append(row[0])
        else:
            temp = []
        page += 1

    return obsid_list


def get_obs_array_phase(obsid):
    """For the input obsid will work out the observations array phase in the form
    of P1 for phase 1, P2C for phase 2 compact or P2E for phase to extended array
    and OTH for other.

    Parameters
    ----------
    obsid : `int`
        The MWA Observation ID.
    """
    phase_info = getmeta(service='con', params={'obs_id':obsid, 'summary':''})

    if phase_info[0] == "PHASE1":
        return "P1"
    elif phase_info[0] == "COMPACT":
        return "P2C"
    elif phase_info[0] == "LB":
        return "P2E"
    elif phase_info[0] == "OTHER":
        return "OTH"
    else:
        logger.error("Unknown phase: {0}. Exiting".format(phase_info[0]))
        exit()


def mwa_alt_az_za(obsid, ra=None, dec=None, degrees=False):
    """Calculate the altitude, azumith and zenith for an obsid

    Parameters
    ----------
    obsid : `int`
        The MWA Observation ID.
    ra : `str`
        The Right Acension in the format "HH:MM:SS.SS".
    dec : `str`
        The Declination in the format "DD:MM:SS.SS".
    degrees : `boolean`
        If `True` the ra and dec is given in degrees. |br| Default: `False`.

    Returns
    -------
    Alt : `float`
        The altitude angle in degrees.
    Az : `float`
        The azimuth angle in degrees.
    Za : `float`
        The zenith angle in degrees.
    """
    from astropy.utils import iers
    iers.IERS_A_URL = 'https://datacenter.iers.org/data/9/finals2000A.all'
    #logger.debug(iers.IERS_A_URL)

    from astropy.time import Time
    from astropy.coordinates import SkyCoord, AltAz, EarthLocation
    from astropy import units as u
    obstime = Time(float(obsid),format='gps')

    if ra is None or dec is None:
        #if no ra and dec given use obsid ra and dec
        ra, dec = get_common_obs_metadata(obsid)[1:3]

    if degrees:
        sky_posn = SkyCoord(ra, dec, unit=(u.deg,u.deg))
    else:
        sky_posn = SkyCoord(ra, dec, unit=(u.hourangle,u.deg))
    #earth_location = EarthLocation.of_site('Murchison Widefield Array')
    earth_location = EarthLocation.from_geodetic(lon="116:40:14.93", lat="-26:42:11.95", height=377.8)
    altaz = sky_posn.transform_to(AltAz(obstime=obstime, location=earth_location))
    Alt = altaz.alt.deg
    Az  = altaz.az.deg
    Za  = 90. - Alt
    return Alt, Az, Za


def get_common_obs_metadata(obsid, return_all=False, full_metadata=None):
    """Gets needed common meta data from http://ws.mwatelescope.org/metadata/

    Parameters
    ----------
    obsid : `int`
        The MWA observation ID.
    return_all : `boolean`, optional
        If `True` will also return the full meta data dictionary. |br| Default: `False`.
    full_metadata : `dict`, optional
        The dictionary of metadata generated from :py:meth:`vcstools.metadb_utils.getmeta`

    Returns
    -------
    common_metadata : `list`
        [obsid, ra, dec, dura, [xdelays, ydelays], centrefreq, channels]

        obsid : `int`
            The MWA observation ID.
        ra : `str`
            The Right Acension in the format "HH:MM:SS.SS".
        dec : `str`
            The Declination in the format "DD:MM:SS.SS".
        dura : `int`
            The duration of the observation in seconds.
        xdelays, ydelays : `list`
            The analogue delays for each antena od the tile for both the x and y polarisations.
        centrefreq : `float`
            The centre observing frequency in MHz.
        channels : `list`
            The list of observing frequency coarse channel IDs. 
    """
    if full_metadata is None:
        logger.info("Obtaining metadata from http://ws.mwatelescope.org/metadata/ for OBS ID: " + str(obsid))
        full_metadata = getmeta(service='obs', params={'obs_id':obsid})
    ra = full_metadata[u'metadata'][u'ra_pointing'] #in sexidecimal
    dec = full_metadata[u'metadata'][u'dec_pointing']
    dura = full_metadata[u'stoptime'] - full_metadata[u'starttime'] #gps time
    xdelays = full_metadata[u'rfstreams'][u"0"][u'xdelays']
    ydelays = full_metadata[u'rfstreams'][u"0"][u'ydelays']
    minfreq = float(min(full_metadata[u'rfstreams'][u"0"][u'frequencies']))
    maxfreq = float(max(full_metadata[u'rfstreams'][u"0"][u'frequencies']))
    channels = full_metadata[u'rfstreams'][u"0"][u'frequencies']
    centrefreq = 1.28 * (minfreq + (maxfreq-minfreq)/2)

    if return_all:
        return [obsid, ra, dec, dura, [xdelays, ydelays], centrefreq, channels], full_metadata
    else:
        return [obsid, ra, dec, dura, [xdelays, ydelays], centrefreq, channels]


<<<<<<< HEAD
def getmeta(servicetype='metadata', service='obs', params=None, retries=3, retry_http_error=False):
    """
    Function to call a JSON web service and return a dictionary:
    Given a JSON web service ('obs', find, or 'con') and a set of parameters as
    a Python dictionary, return a Python dictionary xcontaining the result.
    Taken verbatim from http://mwa-lfd.haystack.mit.edu/twiki/bin/view/Main/MetaDataWeb
=======
def getmeta(servicetype='metadata', service='obs', params=None, retries=3):
    """Function to call a JSON web service to perform an MWA metadata call.
    Taken verbatim from http://mwa-lfd.haystack.mit.edu/twiki/bin/view/Main/MetaDataWeb.

    Parameters
    ----------
    servicetype : `str`
        Either the 'observation' which makes human readable html pages or 'metadata' which returns data.
        |br| Default: metadata.
    service : `str`
        The meta data service from (Defaul: obs):

        obs: 
            Returns details about a single observation as explained in
            https://wiki.mwatelescope.org/display/MP/Web+Services#WebServices-Getobservation/scheduledataforanobservation

        find: 
            Search the database for observations that satisfy given criteria as explained in
            https://wiki.mwatelescope.org/display/MP/Web+Services#WebServices-Findobservations

        con: 
            Finds the configuration information for an observation as explained in
            https://wiki.mwatelescope.org/display/MP/Web+Services#WebServices-Gettelescopeconfigurationforagivenobservation
        
    params : `dict`
        A dictionary of the options to use in the metadata call which is dependent on the `service`. Examples can be found
        https://wiki.mwatelescope.org/display/MP/Web+Services#WebServices-Usingthegetmeta()function
    retries : `int`, optional
        The number of times to retry timeout errors.

    Returns
    -------
    result : `dict`
        The result for that service.
>>>>>>> d0d49a96
    """
    import urllib.request
    import json

    # Append the service name to this base URL, eg 'con', 'obs', etc.
    BASEURL = 'http://ws.mwatelescope.org/'


    if params:
        # Turn the dictionary into a string with encoded 'name=value' pairs
        data = urllib.parse.urlencode(params)
    else:
        data = ''

    # Try several times (3 by default)
    wait_time = 30
    result = None
    for x in range(0, retries):
        err = False
        try:
            result = json.load(urllib.request.urlopen(BASEURL + servicetype + '/' + service + '?' + data))
        except urllib.error.HTTPError as err:
            logger.error("HTTP error from server: code=%d, response: %s" % (err.code, err.read()))
            if retry_http_error:
                logger.error("Waiting {} seconds and trying again".format(wait_time))
                sleep(wait_time)
                pass
            else:
                raise err
                break
        except urllib.error.URLError as err:
            logger.error("URL or network error: %s" % err.reason)
            logger.error("Waiting {} seconds and trying again".format(wait_time))
            sleep(wait_time)
            pass
        else:
            break
    else:
        logger.error("Tried {} times. Exiting.".format(retries))

    return result


def get_ambient_temperature(obsid, full_metadata=None):
    """Queries the metadata to find the ambient temperature of the MWA tiles in K.

    Parameters
    ----------
    obsid : `int`
        The MWA observation ID.
    full_metadata : `dict`, optional
        The dictionary of metadata generated from :py:meth:`vcstools.metadb_utils.getmeta`.

    Returns
    -------
    t_0 : `float`
        The ambient temperature of the MWA tiles in K.
    """
    if full_metadata is None:
        logger.info("Obtaining metadata from http://ws.mwatelescope.org/metadata/ for OBS ID: " + str(obsid))
        full_metadata = getmeta(service='obs', params={'obs_id':obsid})
    ambient_temp_dict = full_metadata[u'bftemps']
    logger.debug("ambient_temp_dict: {}".format(ambient_temp_dict))
    temperature_list_raw = []
    for tile_key in ambient_temp_dict:
        temperature_list_raw.append(ambient_temp_dict[tile_key][-1])
    # Remove Nones
    temperature_list = [i for i in temperature_list_raw if i]
    logger.debug("temperature_list: {}".format(temperature_list))
    return np.mean(temperature_list) + 273.15


def get_files(obsid, files_meta_data=None):
    """Queries the metadata to find all the file names.

    Parameters
    ----------
    obsid : `int`
        The MWA Observation ID.
    full_metadata : `dict`, optional
        The dictionary of metadata generated from :py:meth:`vcstools.metadb_utils.getmeta`

    Returns
    -------
    files : `list`
        A list of all the file names.
    """
    if files_meta_data is None:
        files_meta_data = getmeta(servicetype='metadata', service='data_files', params={'obs_id':str(obsid)})

    return list(files_meta_data.keys())


def calc_ta_fwhm(freq, array_phase='P2C'):
    """Calculates the approximate FWHM of the tied-array beam in degrees.

    Parameters
    ----------
    freq : `float`
        Frequency in MHz.
    array_phase : `str`, optional
        The different array phase (from P1, P2C, P2E) to work out the maximum baseline length. |br| Default = 'P2C'.

    Returns
    -------
    fwhm : `float`
        FWHM in degrees.
    """
    from scipy.constants import c
    from math import degrees

    # Work out baseline in meters
    if array_phase == 'P1':
        # True max_baseline is 2800 but due to the minimal amount of long baselines
        # the following is more realisitic
        max_baseline = 2200.
    if array_phase == 'P2C':
        # True max_baseline is 700.
        max_baseline = 360.
    elif array_phase == 'P2E':
        max_baseline = 5300.

    wavelength = c / (freq * 1e6)
    fwhm = degrees(wavelength / max_baseline)

    return fwhm


def get_channels(obsid, channels=None):
    """Gets the channels ids from the observation's metadata. If channels is not None assumes the
    channels have already been aquired so it doesn't do an unnecessary database call.

    Parameters
    ----------
    obsid : `int`
        The MWA Observation ID.
    channels : `list`, optional
        The list of the coarse channel frequency IDs.

    Returns
    -------
    channels : `list`
        The list of the coarse channel frequency IDs.
    """
    if channels is None:
        print("Obtaining frequency channel data from http://mwa-metadata01.pawsey.org.au/metadata/"
              "for OBS ID: {}".format(obsid))
        full_metadata = getmeta(service='obs', params={'obs_id':obsid})
        channels = full_metadata[u'rfstreams'][u"0"][u'frequencies']
    return channels


def obs_max_min(obsid, files_meta_data=None):
    """Small function to query the database and return the times of the first and last file.

    Parameters
    ----------
    obsid : `int`
        The MWA Observation ID.
    full_metadata : `dict`, optional
        The dictionary of metadata generated from :py:meth:`vcstools.metadb_utils.getmeta`

    Returns
    -------
    obs_start : `int`
        Beginning of the observation GPS time.
    obs_end : `int`
        End of the observation GPS time.
    """
    if files_meta_data is None:
        files_meta_data = getmeta(servicetype='metadata', service='data_files', params={'obs_id':str(obsid)})

    # Make a list of gps times excluding non-numbers from list
    times = [f[11:21] for f in get_files(obsid, files_meta_data=files_meta_data) if is_number(f[11:21])]
    if times:
        obs_start = int(min(times))
        obs_end   = int(max(times))
    else:
        obs_start = None
        obs_end   = None
    return obs_start, obs_end


def files_available(obsid, files_meta_data=None):
    """Query the database and return a list of all files available (remote archived and not deleted) and a list of all files

    Parameters
    ----------
    obsid : `int`
        The MWA Observation ID.
    full_metadata : `dict`, optional
        The dictionary of metadata generated from :py:meth:`vcstools.metadb_utils.getmeta`

    Returns
    -------
    available_files : `list`
        All files that have been archived and ready for download.
    all_files : `list`
        All files that are expected, once all files have been transfered/archived.
    """
    if files_meta_data is None:
        files_meta_data = getmeta(servicetype='metadata', service='data_files', params={'obs_id':str(obsid)})

    # Loop over all the files and check if they're archived and not deleted
    available_files = []
    all_files = []
    for file_name in files_meta_data.keys():
        deleted = files_meta_data[file_name]['deleted']
        remote_archived = files_meta_data[file_name]["remote_archived"]
        if remote_archived and not deleted:
            available_files.append(file_name)
        all_files.append(file_name)

    return available_files, all_files


def get_best_cal_obs(obsid):
    """For the input MWA observation ID find all calibration observations within 2 days
    that have the same observing channels and list them from closest in time to furthest.

    Parameters
    ----------
    obsid : `int`
        The MWA Observation ID.

    Returns
    -------
    cal_ids : `list`
        [[obsid, mins_away, cal_target]]

        obsid : `int`
            The MWA calibration observation ID.
        mins_away : `float`
            The mins away the calibration observation is away from the target observation.
        cal_target : `str`
            The calibration target name.
    """
    from operator import itemgetter

    obs_meta = getmeta(params={'obs_id':str(obsid)})
    channels = obs_meta[u'rfstreams'][u"0"][u'frequencies']
    cenchan = channels[12]
    if channels[-1] - channels[0] == 23:
        contig = 1
    else:
        contig = 0
    two_days_secs = 2*24*60*60

    all_cals = find_obsids_meta_pages(params={'calibration':1,
                                              'mintime': obsid-two_days_secs,
                                              'maxtime': obsid+two_days_secs,
                                              'cenchan': cenchan,
                                              'contigfreq': contig,
                                              'dataquality': 126})

    cal_info = []
    for cal in all_cals:
        #get the cal metadata
        cal_meta = getmeta(params={'obs_id':str(cal), 'nocache':1})

        #check there are a factor of 24 files (no gpu boxes are down)
        gpubox_files = []
        cal_files_meta = getmeta(service='data_files', params={'obs_id':obsid})
        for f in cal_files_meta.keys():
            if 'gpubox' in f:
                gpubox_files.append(f)
        if len(gpubox_files)%24 != 0 :
            continue

        #calculate the time away from the obs and append it to the list
        cal_info.append([cal, abs(obsid-cal)/60., cal_meta['obsname']])

    #sort by time
    cal_info = sorted(cal_info, key=itemgetter(1))

    return cal_info


def combined_deleted_check(obsid, begin=None, end=None):
    """Check if the combined files are deleted (or do not exist).

    Parameters
    ----------
    obsid : `int`
        The MWA Observation ID.
    beg : `int`, optional
        Beginning of the observation GPS time to check.
    end : `int`, optional
        End of the observation GPS time to check.

    Returns
    -------
    comb_del_check : `bool`
        True if all combined files are deleted or if they do not exist.
    """
    # Work out the data_files metadata call parameters
    params = {'obs_id':obsid, 'nocache':1}
    if begin is not None:
        params['mintime'] = begin
    if end is not None:
        params['maxtime'] = end

    files_meta = getmeta(service='data_files', params=params)

    # Loop over files to search for a non deleted file
    comb_del_check = True
    for file in files_meta.keys():
        if 'combined' in file:
            deleted =         files_meta[file]['deleted']
            remote_archived = files_meta[file]["remote_archived"]
            if remote_archived and not deleted:
                # A combined file exists
                comb_del_check = False
                break

    return comb_del_check<|MERGE_RESOLUTION|>--- conflicted
+++ resolved
@@ -112,14 +112,8 @@
     return obsid_list
 
 
-<<<<<<< HEAD
 def find_obsids_meta_pages(params=None, pagesize=50):
-    """
-    Loops over pages for each page for MWA metadata calls
-=======
-def find_obsids_meta_pages(params=None):
     """Loops over pages for each page for MWA metadata calls
->>>>>>> d0d49a96
 
     Parameters
     ----------
@@ -280,15 +274,7 @@
         return [obsid, ra, dec, dura, [xdelays, ydelays], centrefreq, channels]
 
 
-<<<<<<< HEAD
 def getmeta(servicetype='metadata', service='obs', params=None, retries=3, retry_http_error=False):
-    """
-    Function to call a JSON web service and return a dictionary:
-    Given a JSON web service ('obs', find, or 'con') and a set of parameters as
-    a Python dictionary, return a Python dictionary xcontaining the result.
-    Taken verbatim from http://mwa-lfd.haystack.mit.edu/twiki/bin/view/Main/MetaDataWeb
-=======
-def getmeta(servicetype='metadata', service='obs', params=None, retries=3):
     """Function to call a JSON web service to perform an MWA metadata call.
     Taken verbatim from http://mwa-lfd.haystack.mit.edu/twiki/bin/view/Main/MetaDataWeb.
 
@@ -322,7 +308,6 @@
     -------
     result : `dict`
         The result for that service.
->>>>>>> d0d49a96
     """
     import urllib.request
     import json
