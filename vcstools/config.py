--- conflicted
+++ resolved
@@ -7,47 +7,12 @@
 import argparse
 import sys
 import os
-<<<<<<< HEAD
-
 from vcstools.general_utils import setup_logger
 
 #config data
 
 GARRAWARLA_CONFIG = {'base_data_dir' : '/scratch/mwavcs/{}/'.format(os.environ['USER']),
                  'base_product_dir' : '/scratch/mwavcs/{}/'.format(os.environ['USER']),
-=======
-
-from vcstools.general_utils import setup_logger
-
-#config data
-
-GALAXY_CONFIG = {'base_data_dir' : '/astro/mwavcs/{}/'.format(os.environ['USER']),
-                 'base_product_dir' : '/astro/mwavcs/{}/'.format(os.environ['USER']),
-                 'group_account' : {'cpuq':  '#SBATCH --account=pawsey0348',
-                                    'gpuq':  '#SBATCH --account=mwavcs',
-                                    'copyq': '#SBATCH --account=mwavcs',
-                                    'zcpuq': '#SBATCH --account=mwavcs'},
-                 'module_dir' : '/pawsey/mwa/software/python3/modulefiles',
-                 'presto_module' : 'presto/master',
-                 'psrcat_module' : 'psrcat/1.59',
-                 'cpuq_cluster' : 'magnus',
-                 'cpuq_partition' : 'workq',
-                 'gpuq_cluster' : 'galaxy',
-                 'gpuq_partition' : 'gpuq',
-                 'gpu_beamform_mem' : '1024',
-                 'zcpuq_cluster' : 'zeus',
-                 'zcpuq_partition' : 'workq',
-                 'copyq_cluster' : 'zeus',
-                 'copyq_partition' : 'copyq',
-                 'container_module' : '',
-                 'container_command' : '',
-                 'prschive_container' : '/pawsey/mwa/singularity/dspsr/dspsr.sif',
-                 'ssd_dir' : None,
-                 'gid' : 34858} # mwavcs
-
-GARRAWARLA_CONFIG = {'base_data_dir' : '/astro/mwavcs/{}/'.format(os.environ['USER']),
-                 'base_product_dir' : '/astro/mwavcs/{}/'.format(os.environ['USER']),
->>>>>>> 830ad225
                  'group_account' : {'cpuq':  '#SBATCH --account=mwavcs',
                                     'gpuq':  '#SBATCH --account=mwavcs',
                                     'copyq': '#SBATCH --account=mwavcs',
