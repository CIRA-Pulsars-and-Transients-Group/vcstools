--- conflicted
+++ resolved
@@ -298,29 +298,7 @@
 
 def plot_imaging_psf(fits_file, output_name="imaging_psf.png",
                      normalise=False, vmin=None, centre_size=None,
-<<<<<<< HEAD
                      fft_abs=False, fft_angle=False, centre=False):
-    """
-    Plots the imaging PSF (from WSCLEAN for example)
-
-    Parameters:
-    -----------
-    fits_file: str
-        The PSF fits file gained from imaging (WSCLEAN)
-    output_name: str
-        Output plot name. Default: imaging_psf.png
-    normalise: boolean
-        Normalise the PSF. Default: False
-    vmin: float
-        Minimum value of plot. Default: None
-    centre_size: int
-        The radius in pixels to plot from the centre. Default: None
-    fft_abs: boolean
-        Take the fft of the PSF and plot the amplitude. Default: False
-    fft_angle: boolean
-        Take the fft of the PSF and plot the phase. Default: False
-=======
-                     fft_abs=False, fft_angle=False):
     """Plots the imaging PSF (from WSCLEAN for example).
 
     Parameters
@@ -339,7 +317,6 @@
         Take the fft of the PSF and plot the amplitude. |br| Default: `False`.
     fft_angle : `boolean`, optional
         Take the fft of the PSF and plot the phase. |br| Default: `False`.
->>>>>>> d0d49a96
     """
     rav, decv, fits_data = read_psf_fits(fits_file, centre_size=centre_size)
     fig, ax = plt.subplots()
