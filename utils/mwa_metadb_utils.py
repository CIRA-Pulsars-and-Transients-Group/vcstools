--- conflicted
+++ resolved
@@ -131,10 +131,6 @@
               "for OBS ID: {}".format(obsid))
         beam_meta_data = getmeta(service='obs', params={'obs_id':obsid})
         channels = beam_meta_data[u'rfstreams'][u"0"][u'frequencies']
-<<<<<<< HEAD
-        print("from get channels {0}".format(channels))
-=======
->>>>>>> 4e312219
     return channels
 
 
