--- conflicted
+++ resolved
@@ -1189,13 +1189,8 @@
             logger.info(e)
             logger.info("Skipping alpha value: {}".format(alpha))
             logger.setLevel(logging.WARNING) #squelch logging for the loop
-<<<<<<< HEAD
-            pass
     logger.setLevel(loglvl)
-=======
-
->>>>>>> 21ff116a
-
+    
     #Evaluate the best profile based on reduced chi-squared.
     chi_diff = []
     alphas = []
