--- conflicted
+++ resolved
@@ -19,12 +19,9 @@
                  'cpuq_partition' : 'gpuq',
                  'gpuq_cluster' : 'galaxy',
                  'gpuq_partition' : 'gpuq',
-<<<<<<< HEAD
                  'gpu_beamform_mem' : '1024',
-=======
                  'zcpuq_cluster' : 'zeus',
                  'zcpuq_partition' : 'workq',
->>>>>>> 243db345
                  'copyq_cluster' : 'zeus',
                  'copyq_partition' : 'copyq',
                  'container_module' : 'shifter',
