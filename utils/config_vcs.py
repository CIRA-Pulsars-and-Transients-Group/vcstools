--- conflicted
+++ resolved
@@ -48,14 +48,9 @@
                  'copyq_cluster' : 'zeus',
                  'copyq_partition' : 'copyq',
                  'container_module' : 'singularity',
-<<<<<<< HEAD
-                 'container_command' : 'singularity exec --nv /pawsey/mwa/singularity/vcstools/vcstools_master.sif /bin/bash -c ',
-                 'ssd_dir' : '/nvmetmp'}
-=======
                  'container_command' : 'singularity exec --nv /pawsey/mwa/singularity/vcstools_master.sif /bin/bash -c ',
                  'ssd_dir' : '/nvmetmp',
                  'gid' : 34858} # mwavcs
->>>>>>> 44e1c28f
 
 OZSTAR_CONFIG = {'base_data_dir' : '/fred/oz125/vcs/',
                  'base_product_dir' : '/fred/oz125/vcs/',
