--- conflicted
+++ resolved
@@ -740,11 +740,7 @@
 #---------------------------------------------------------------
 def est_pulsar_sn(pulsar, obsid,\
                  beg=None, end=None, p_ra=None, p_dec=None, obs_metadata=None, plot_flux=False,\
-<<<<<<< HEAD
-                 query=None, enter=None, exit=None):
-=======
-                 enter=None, exit=None, trcvr="/group/mwaops/PULSAR/MWA_Trcvr_tile_56.csv"):
->>>>>>> ab865d36
+                 query=None, enter=None, exit=None, trcvr="/group/mwaops/PULSAR/MWA_Trcvr_tile_56.csv"):
 
     """
     Estimates the signal to noise ratio for a pulsar in a given observation using the radiometer equation
@@ -823,15 +819,9 @@
         return 0., 0.
 
     #find system temp and gain
-<<<<<<< HEAD
     t_sys, t_sys_err, gain, gain_err = find_t_sys_gain(pulsar, obsid,\
                                 beg=beg, p_ra=p_ra, p_dec=p_dec, query=query,\
-                                obs_metadata=obs_metadata)
-=======
-    t_sys, t_sys_err, gain, gain_err = find_t_sys_gain(pulsar, obsid,
-                                 beg=beg, p_ra=p_ra, p_dec=p_dec, obs_metadata=obs_metadata,
-                                 trcvr=trcvr)
->>>>>>> ab865d36
+                                obs_metadata=obs_metadata, trcvr=trcvr)
 
     #Find W_50
     W_50, W_50_err = find_pulsar_w50(pulsar, query=query)
