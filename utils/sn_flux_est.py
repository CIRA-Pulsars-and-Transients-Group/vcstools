--- conflicted
+++ resolved
@@ -557,15 +557,9 @@
     W_50 = query["W50"][0]
     W_50_err = query["W50_ERR"][0]
     if np.isnan(W_50):
-<<<<<<< HEAD
         logger.warning("W_50 is not on archive")
-        W_50=None
-        W_50_err=None
-=======
-        logger.warn("W_50 is not on archive")
         W_50=np.nan
         W_50_err=np.nan
->>>>>>> 9943527e
     else:
         #convert to seconds
         W_50 = W_50/1000.
@@ -577,13 +571,8 @@
         #convert to seconds
         W_50_err = W_50_err/1000.
 
-<<<<<<< HEAD
-    if W_50 is None:
+    if np.isnan(W50):
         logger.warning("Applying estimated W_50 for {0}. Uncertainty will be inflated".format(pulsar))
-=======
-    if np.isnan(W50):
-        logger.warn("Applying estimated W_50 for {0}. Uncertainty will be inflated".format(pulsar))
->>>>>>> 9943527e
         #Rankin1993 - W = x*P^0.5 where x=4.8+/-0.5 degrees of rotation at 1GHz
         #We will nflate this error due to differing frequencies and pulsar behaviour. W_50_err=1. degrees
         coeff = 4.8
