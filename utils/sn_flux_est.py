--- conflicted
+++ resolved
@@ -111,130 +111,7 @@
     plt.close()
 
 #---------------------------------------------------------------
-<<<<<<< HEAD
 def pulsar_beam_coverage(obsid, pulsar, beg=None, end=None, ondisk=False):
-=======
-def analyse_pulse_prof(prof_path=None, prof_data=None, period=None, verbose=False):
-    """
-    Estimates the signal to noise ratio from a pulse profile. Returns are in list form. Will return more for verbose==True setting, explained below.
-    NOTE: user must supply EITHER a betprof path OR prof_data and period of the pulse profile.
-    Based on code oringally writted by Nick Swainston.
-
-    Parameters:
-    -----------
-    prof_path: string
-        OPTIONAL - The path of the bestprof file
-    prof_data: list
-        OPTIONAL - A list of floats that contains the pulse profile
-    period: float
-        OPTIONAL - The pulsar's period in ms
-    verbose: boolean
-        OPTIONAL - Determines whether to return more detailed information. Detailed below
-
-    Returns:
-    --------
-    sn: float
-        The estimated signal to noise ratio
-    u_sn: float
-        The estimated signal to noise ratio's its uncertainty
-    flags: list
-        VERBOSE - a list of flagged data points
-    w_equiv_bins: float
-        VERBOSE - the equivalent width of the profile measured in bins
-    u_w_equiv_bins: float
-        VERBOSE - the uncertaintiy in w_equiv_bins
-    w_equiv_ms: float
-        VERBOSE - the equivalent width of the profile measured in ms
-    u_w_equiv_ms: float
-        VERBOSE - the uncertainty in w_equiv_ms
-    scattered: boolean
-        VERBOSE - when true, the profile is highly scattered
-    """
-    if prof_path is None and (prof_data is None or period is None):
-        logger.warning("Insufficient information to attain SN estimate from profile. Returning Nones")
-        return None, None
-
-    if prof_data is None:
-        _, _, _, period, _, _, _, prof_data, nbins = submit_to_database.get_from_bestprof(prof_path)
-        nbins = float(nbins)
-        period = float(period)
-    else:
-        nbins = len(prof_data)
-
-    #centre the profile around the max
-    shift = -int(np.argmax(prof_data))+int(nbins)//2
-    prof_data = np.roll(prof_data, shift)
-
-    #find sigma and check if profile is scattered
-    sigma, flags = submit_to_database.sigmaClip(prof_data, alpha=3., tol=0.01, ntrials=100)
-    bot_prof_min = (max(prof_data) - min(prof_data)) * .1 + min(prof_data)
-    scattered=False
-    if (np.nanmin(flags) > bot_prof_min) or ( not np.isnan(flags).any() ):
-        logger.warning("The profile is highly scattered. S/N estimate cannot be calculated")
-        if verbose == True:
-            scattered=True
-            #making a new profile with the only bin being the lowest point
-            prof_min_i = np.argmin(prof_data)
-            flags = []
-            for fi, _ in enumerate(prof_data):
-                if fi == prof_min_i:
-                    flags.append(prof_data[fi])
-                else:
-                    flags.append(np.nan)
-
-            flags = np.array(flags)
-            prof_data -= min(prof_data)
-            #Assuming width is equal to pulsar period because of the scattering
-            w_equiv_ms = period
-            u_w_equiv_ms = period/nbins
-        sn = None
-        u_sn = None
-    else:
-        u_prof = 500. #this is an approximation
-        pulse_width_bins = 0
-        non_pulse_bins = 0
-        p_total = 0.
-        u_p = 0.
-        #work out the above parameters
-        for i, data in enumerate(prof_data):
-            if np.isnan(flags[i]):
-                pulse_width_bins += 1
-                p_total += data
-                u_p = np.sqrt(u_p**2 + u_prof**2)
-            else:
-                non_pulse_bins += 1
-        u_simga = sigma / np.sqrt(2 * non_pulse_bins - 2)
-
-        #now calc S/N
-        sn = max(prof_data)/sigma
-        u_sn = sn * np.sqrt(u_prof/max(prof_data)**2 + (u_simga/sigma)**2)
-
-    if verbose==False:
-        return [sn, u_sn]
-
-    elif scattered==False:
-        off_pulse_mean = np.nanmean(flags)
-        prof_data -= off_pulse_mean
-        flags -= off_pulse_mean
-
-        prof_max = max(prof_data)
-        w_equiv_bins = p_total / prof_max
-        w_equiv_ms = w_equiv_bins / nbins * period # in ms
-        u_w_equiv_bins = np.sqrt(p_total /prof_max)**2 +\
-                                   (p_total * u_prof / (prof_max)**2)**2
-        u_w_equiv_ms = u_w_equiv_bins / nbins * period # in ms
-
-    else:
-        w_equiv_ms = period
-        u_w_equiv_ms = period/nbins
-        w_equiv_bins = w_equiv_ms/period*nbins
-        u_w_equiv_bins = (u_w_equiv_ms/w_equiv_ms)*w_equiv_bins
-
-    return [sn, u_sn, flags, w_equiv_bins, u_w_equiv_bins, w_equiv_ms, u_w_equiv_ms, scattered]
-
-#---------------------------------------------------------------
-def pulsar_beam_coverage(obsid, pulsar, beg=None, end=None, ondisk=False, min_power=0.3):
->>>>>>> 0b65656e
     """
     Finds the normalised time that a pulsar is in the beam for a given obsid
     If pulsar is not in beam, returns None, None
