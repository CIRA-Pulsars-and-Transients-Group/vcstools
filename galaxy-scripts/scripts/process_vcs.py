--- conflicted
+++ resolved
@@ -508,27 +508,19 @@
             # NOTE: we've already re-ordered the channels respectively, so no need to do any weird counting
             #if chan_type == "low":
             #    subid = str(count+1)
-<<<<<<< HEAD
             #elif chan_type == "high":
             #        subid = str(count+1)
             #else:
             #        print "No channel group given, assuming low"
             #        subid = str(count+1)
-=======
-	    #elif chan_type == "high":
-	    #	subid = str(count+1)
-	    #else:
-	    #	print "No channel group given, assuming low"
-	    #	subid = str(count+1)
-	 
-	    if chan_type == "low":
-		offset = cc
-	    elif chan_type == "high":
-		offset = 24-int(subid)
-	    else:
-		print "Invalid channel group type: must be \"low\" or \"high\". Aborting!"
-		sys.exit(1)
->>>>>>> 5fa6909f
+         
+            if chan_type == "low":
+                offset = cc
+            elif chan_type == "high":
+                offset = 24-int(subid)
+            else:
+                print "Invalid channel group type: must be \"low\" or \"high\". Aborting!"
+                sys.exit(1)
 
             basefreq = 1.28*(c[0]-offset)-0.625
 
@@ -544,16 +536,11 @@
             chan_file_dict[fname] = 1 # this particular rts_in file has only 1 channel
             with open(fname,'wb') as f:
                 f.write(string)
-<<<<<<< HEAD
             
-            print "Single channel:: (subband id, abs. chan, abs. freq) = ({0}, {1}, {2})".format(subid,c[0],basefreq)
-=======
-	    
-	    print "Single channel:: (subband id, abs. chan, abs. freq) = ({0}, {1}, {2}) {3}".format(subid,c[0],basefreq,cc)
->>>>>>> 5fa6909f
+            print "Single channel:: (subband id, abs. chan, abs. freq) = ({0}, {1}, {2}) {3}".format(subid,c[0],basefreq,cc)
 
             count += 1
-	    cc += 1
+            cc += 1
         elif len(c)>1:
             # multiple consecutive channels
             subids = [str(count+i+1) for i in range(len(c))]
@@ -565,21 +552,16 @@
             #else:
             #        print "No channel group given, assuming low"
             #    subid = [str(count+i+1) for i in range(len(c))]
-<<<<<<< HEAD
-
-            freqs = 1.28*np.array(c)-0.625
-=======
-	
-	    if chan_type == "low":
+        
+            if chan_type == "low":
                 offset = cc
             elif chan_type == "high":
                 offset = np.array([24-int(x) for x in subids])
-	    else:
-		print "Invalid channel group type: must be \"low\" or \"high\". Aborting!"
+            else:
+                print "Invalid channel group type: must be \"low\" or \"high\". Aborting!"
                 sys.exit(1)
   
-	    freqs = 1.28*(np.array(c)-offset)-0.625
->>>>>>> 5fa6909f
+            freqs = 1.28*(np.array(c)-offset)-0.625
             basefreq = min(freqs)
 
             # use re.compile to make search expressions
@@ -605,7 +587,7 @@
                 f.write(string)
 
             count += len(c)
-	    cc += len(c)
+            cc += len(c)
         else:
             print "Reached a channel group with no entries!? Aborting."
             sys.exit(1)
