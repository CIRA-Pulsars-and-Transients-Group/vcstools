/********************************************************
 *                                                      *
 * Licensed under the Academic Free License version 3.0 *
 *                                                      *
 ********************************************************/

#include <stdlib.h>
#include <stdio.h>
#include <math.h>
#include "beam_common.h"
#include "psrfits.h"
#include "mycomplex.h"
#include "mwa_hyperbeam.h"

void get_metafits_info( char *metafits, struct metafits_info *mi, unsigned int chan_width ) {
/* Read in the relevant information from the metafits file.
 * This function allocates dynamic memory. Destroy it with
 *   destroy_metafits_info(...)
 */

    fitsfile *fptr = NULL;
    int status     = 0;
    int anynull    = 0;

    // Open the metafits file
    fits_open_file(&fptr, metafits, READONLY, &status);
    if (fptr == NULL) {
        fprintf( stderr, "Failed to open metafits file \"%s\"\n", metafits );
        exit(EXIT_FAILURE);
    }

    // Read in the tile pointing information (and channel width)
    mi->date_obs = (char *)malloc( 32*sizeof(char) );
    fits_read_key(fptr, TDOUBLE, "RA",       &(mi->tile_pointing_ra),  NULL, &status);
    fits_read_key(fptr, TDOUBLE, "DEC",      &(mi->tile_pointing_dec), NULL, &status);
    fits_read_key(fptr, TDOUBLE, "AZIMUTH",  &(mi->tile_pointing_az),  NULL, &status);
    fits_read_key(fptr, TDOUBLE, "ALTITUDE", &(mi->tile_pointing_el),  NULL, &status);
    fits_read_key(fptr, TINT,    "EXPOSURE", &(mi->exposure),          NULL, &status);
    fits_read_key(fptr, TSTRING, "DATE-OBS", mi->date_obs,             NULL, &status);
    mi->chan_width = chan_width;

    if (status != 0) {
        fprintf(stderr, "Fits status set: failed to read az/alt, ");
        fprintf(stderr, "ra/dec fits keys from the header\n");
        exit(EXIT_FAILURE);
    }

    // Move to the binary table
    fits_movnam_hdu(fptr, BINARY_TBL, "TILEDATA", 0, &status);
    if (status != 0) {
        fprintf(stderr, "Error: Failed to move to TILEDATA HDU\n");
        exit(EXIT_FAILURE);
    }

    // Read in the number of inputs (= nstation * npol)
    fits_read_key(fptr, TINT, "NAXIS2", &(mi->ninput), NULL, &status);
    if (status != 0) {
        fprintf(stderr, "Error: Failed to read size of binary table in TILEDATA\n");
        exit(EXIT_FAILURE);
    }

    // Allocate memory
    mi->N_array         =     (float *)malloc( mi->ninput*sizeof(float)    );
    mi->E_array         =     (float *)malloc( mi->ninput*sizeof(float)    );
    mi->H_array         =     (float *)malloc( mi->ninput*sizeof(float)    );
    mi->cable_array     =     (float *)malloc( mi->ninput*sizeof(float)    );
    mi->flag_array      =       (int *)malloc( mi->ninput*sizeof(int)      );
    mi->weights_array   =    (double *)malloc( mi->ninput*sizeof(double)   );
    mi->antenna_num     = (short int *)malloc( mi->ninput*sizeof(short int));
    mi->tilenames       =     (char **)malloc( mi->ninput*sizeof(char *)   );
    mi->delays          =      (int **)malloc( mi->ninput*sizeof(int*)     );
    mi->amps            =   (double **)malloc( mi->ninput*sizeof(double*)  );
    int i;
    for (i = 0; i < (int)(mi->ninput); i++) {
        mi->tilenames[i] =   (char *)malloc( 32*sizeof(char)        );
        mi->delays[i]    =    (int *)malloc( NDELAYS*sizeof(int)    );
        mi->amps[i]      = (double *)malloc( NDELAYS*sizeof(double) );
    }
    char *testval = (char *) malloc(1024);

    /* Read the columns */
    int colnum;

    // Cable lengths
    for (i=0; i < (int)(mi->ninput); i++) {

        fits_get_colnum(fptr, 1, "Length", &colnum, &status);
        if(fits_read_col_str(fptr, colnum, i+1, 1, 1, "0.0", &testval, &anynull, &status)) {
            fprintf(stderr, "Error: Failed to cable column  in metafile\n");
            exit(EXIT_FAILURE);
        }

        sscanf(testval, "EL_%f", &(mi->cable_array[i]));
    }

    // Tile names
    fits_get_colnum(fptr, 1, "TileName", &colnum, &status);
    if (status != 0) {
        status = 0;
        fits_get_colnum(fptr, 1, "Tile", &colnum, &status);
    }
    if (status != 0) {
        fprintf(stderr, "Could not find either column \"TileName\" or \"Tile\" in metafits file\n");
        exit(EXIT_FAILURE);
    }

    fits_read_col(fptr, TSTRING, colnum, 1, 1, mi->ninput, NULL, mi->tilenames, &anynull, &status);
    if (status != 0){
        fprintf(stderr, "Error: Failed to read Tile(Name) in metafile\n");
        exit(EXIT_FAILURE);
    }

    // North coordinate
    fits_get_colnum(fptr, 1, "North", &colnum, &status);
    fits_read_col_flt(fptr, colnum, 1, 1, mi->ninput, 0.0, mi->N_array, &anynull, &status);
    if (status != 0){
        fprintf(stderr, "Error: Failed to read  N coord in metafile\n");
        exit(EXIT_FAILURE);
    }

    // East coordinate
    fits_get_colnum(fptr, 1, "East", &colnum, &status);
    fits_read_col_flt(fptr, colnum, 1, 1, mi->ninput, 0.0, mi->E_array, &anynull, &status);
    if (status != 0){
        fprintf(stderr, "Error: Failed to read E coord in metafile\n");
        exit(EXIT_FAILURE);
    }

    // Height coordinate
    fits_get_colnum(fptr, 1, "Height", &colnum, &status);
    fits_read_col_flt(fptr, colnum, 1, 1, mi->ninput, 0.0, mi->H_array, &anynull, &status);

    if (status != 0){
        fprintf(stderr, "Error: Failed to read H coord in metafile\n");
        exit(EXIT_FAILURE);
    }

    // Antenna number
    fits_get_colnum(fptr, 1, "Antenna", &colnum, &status);
    fits_read_col_sht(fptr, colnum, 1, 1, mi->ninput, 0.0, mi->antenna_num, &anynull, &status);

    if (status != 0){
        fprintf(stderr, "Error: Failed to read field \"Antenna\" in metafile\n");
        exit(EXIT_FAILURE);
    }

    // Flags & weights
    float wgt_sum = 0.0;
    fits_get_colnum(fptr, 1, "Flag", &colnum, &status);
    fits_read_col_int(fptr, colnum, 1, 1, mi->ninput, 0, mi->flag_array, &anynull, &status);
    if (status != 0){
        fprintf(stderr, "Error: Failed to read flags column in metafile\n");
        exit(EXIT_FAILURE);
    }

    // Beamforming delays (this only reads a single set of delays from the first tile,
    // and assumes that all tiles are the same)
    fits_get_colnum(fptr, 1, "Delays", &colnum, &status);
    for (i=0; i<mi->ninput; i++){
        fits_read_col_int(fptr, colnum, i+1, 1, NDELAYS, 0, mi->delays[i], &anynull, &status);
        if (status != 0){
            fprintf(stderr, "Error: Failed to read delays column in metafile\n");
            exit(EXIT_FAILURE);
        }

        // The amps should all be '1', except when the corresponding delay = '32'
        for (int j = 0; j < NDELAYS; j++){
<<<<<<< HEAD
            //fprintf(stderr, "%d ", mi->delays[i][j]);
            mi->amps[i][j] = (mi->delays[i][j] == 32 ? 0.0 : 1.0);
        }
        //fprintf(stderr, "\n");
=======
            mi->amps[i][j] = (mi->delays[i][j] == 32 ? 0.0 : 1.0);
        }
>>>>>>> 460da556
    }
    // Invert value (flag off = full weight; flag on = zero weight)
    for (i = 0; i < mi->ninput; i++) {
        mi->weights_array[i] = 1.0 - (double)mi->flag_array[i];
        wgt_sum += mi->weights_array[i];
        // This differs from Ord's orig code, which sums squares. However,
        // all values should be = 1, so end result should be the same
    }

    // Exit with error if there are no weights
    if (wgt_sum == 0.0) {
        fprintf(stderr, "Zero weight sum on read\n");
        exit(EXIT_FAILURE);
    }

    // Clean up
    free( testval );
    fits_close_file(fptr, &status);
}


void destroy_metafits_info( struct metafits_info *mi ) {
/* Frees the memory allocated in the metafits_info struct
 */
    free( mi->N_array       );
    free( mi->E_array       );
    free( mi->H_array       );
    free( mi->cable_array   );
    free( mi->flag_array    );
    free( mi->weights_array );
    free( mi->antenna_num   );
    int i;
    for (i = 0; i < mi->ninput; i++){
        free( mi->tilenames[i] );
        free( mi->delays[i]    );
        free( mi->amps[i]      );
    }
    free( mi->tilenames     );
    free( mi->delays        );
    free( mi->amps          );
    free( mi->date_obs      );
}


void flatten_bandpass(int nstep, int nchan, int npol, void *data)
{

    // nstep -> ? number of time steps (ie 10,000 per 1 second of data)
    // nchan -> number of (fine) channels (128)
    // npol -> number of polarisations (1 for icoh or 4 for coh)

    // magical mystery normalisation constant
    int new_var = 32;

    // purpose is to generate a mean value for each channel/polaridation

    int i=0, j=0;
    int p=0;

    float *data_ptr = (float *) data;
    float **band;


    band = (float **) calloc (npol, sizeof(float *));
    for (i=0;i<npol;i++) {
      band[i] = (float *) calloc(nchan, sizeof(float));
    }

    // initialise the band array
    for (p = 0;p<npol;p++) {
        for (j=0;j<nchan;j++){
            band[p][j] = 0.0;
        }
    }


    // accumulate abs(data) over all time samples and save into band
    data_ptr = data;
    for (i=0;i<nstep;i++) { // time steps
        for (p = 0;p<npol;p++) { // pols
            for (j=0;j<nchan;j++){ // channels
                band[p][j] += fabsf(*data_ptr);
                data_ptr++;
            }
        }

    }

    // calculate and apply the normalisation to the data
    data_ptr = data;
    for (i=0;i<nstep;i++) {
        for (p = 0;p<npol;p++) {
            for (j=0;j<nchan;j++){
                *data_ptr = (*data_ptr)/( (band[p][j]/nstep)/new_var );
                data_ptr++;
            }
        }

    }

    // free the memory
    for (i=0;i<npol;i++) {
        free(band[i]);
    }
    free(band);
}

void read_data( char *filename, uint8_t *data, int nbytes ) {

    // Open the file for reading
    FILE *f = fopen( filename, "r" );
    if (f == NULL) {
        fprintf( stderr, "Error opening file '%s'\n", filename );
        exit(EXIT_FAILURE);
    }

    // Read in nbytes bytes
    int nread = fread( (void *)data, sizeof(uint8_t), nbytes, f );

    // Check that I got all nbytes
    // Any other number is disallowed
    if (nread != nbytes) {
        fprintf( stderr, "Error: file %s does not contain %d bytes\n",
                filename, nbytes );
        exit(EXIT_FAILURE);
    }

    fclose(f);

}


int read_rts_file(ComplexDouble **G, ComplexDouble *Jref,
                  double *amp, char *fname)
{
    FILE *fp = NULL;
    if ((fp = fopen(fname, "r")) == NULL) {
        fprintf(stderr, "Error: cannot open gain Jones matrix file: %s\n",
                fname);
        exit(EXIT_FAILURE);
    }

    char line[BUFSIZE];
    int index = 0;
    double re0, im0, re1, im1, re2, im2, re3, im3;

    while ((fgets(line, BUFSIZE - 1, fp)) != NULL) {

        if (line[0] == '\n' || line[0] == '#' || line[0] == '\0')
            continue; // skip blank/comment lines
        if (line[0] == '/' && line[1] == '/')
            continue; // also a comment (to match other input files using this style)

        if (index == 0) {

            // read the amplitude and the Alignment Line
            sscanf(line, "%lf", amp);
            fgets(line, BUFSIZE - 1, fp);
            sscanf(line, "%lf, %lf, %lf, %lf, %lf, %lf, %lf, %lf", &re0,
                           &im0, &re1, &im1, &re2, &im2, &re3, &im3);

            Jref[0] = CMaked( re0, im0 );
            Jref[1] = CMaked( re1, im1 );
            Jref[2] = CMaked( re2, im2 );
            Jref[3] = CMaked( re3, im3 );

        }
        if (index > 0) {
            sscanf(line, "%lf, %lf, %lf, %lf, %lf, %lf, %lf, %lf", &re0,
                           &im0, &re1, &im1, &re2, &im2, &re3, &im3);
            G[index - 1][0] = CMaked( re0, im0 );
            G[index - 1][1] = CMaked( re1, im1 );
            G[index - 1][2] = CMaked( re2, im2 );
            G[index - 1][3] = CMaked( re3, im3 );
        }

        index++;

    }

    fclose(fp);

    return 0;

}


int read_bandpass_file(
        ComplexDouble ***Jm, // Output: measured Jones matrices (Jm[ant][ch][pol,pol])
        ComplexDouble ***Jf, // Output: fitted Jones matrices   (Jf[ant][ch][pol,pol])
        int chan_width,       // Input:  channel width of one column in file (in Hz)
        int nchan,            // Input:  (max) number of channels in one file (=128/(chan_width/10000))
        int nant,             // Input:  (max) number of antennas in one file (=128)
        char *filename        // Input:  name of bandpass file
        )
{

    // Open the file for reading
    FILE *f = NULL;
    if ((f = fopen(filename, "r")) == NULL) {
        fprintf(stderr, "Error: cannot open Bandpass file: %s\n", filename);
        exit(EXIT_FAILURE);
    }

    // Read in top row = frequency offsets
    int max_len = 4096; // Overkill
    char freqline[max_len];
    if (fgets( freqline, max_len, f ) == NULL) {
        fprintf(stderr, "Error: could not read first line of %s\n", filename);
        exit(EXIT_FAILURE);
    }

    // Parse top row
    // Find out which channels are actually in the Bandpass file
    // (i.e. which channels have not been flagged)
    char *freqline_ptr = freqline;
    int pos;
    double freq_offset;
    int chan_count = 0;
    int chan_idxs[nchan];
    int chan_idx;
    while (sscanf(freqline_ptr, "%lf,%n", &freq_offset, &pos) == 1) {

        chan_count++;

        // Make sure we haven't exceeded the total
        if (chan_count > nchan) {
            fprintf(stderr, "Error: More than nchan = %d columns in Bandpass file %s\n", nchan, filename);
            exit(EXIT_FAILURE);
        }
        chan_idx = (int)roundf( freq_offset*1e6 / (double)chan_width );
        chan_idxs[chan_count-1] = chan_idx;

        freqline_ptr += pos;
    }

    // Read in all the values
    int ant, curr_ant = 0;     // The antenna number, read in from the file
    int ant_row       = 0;     // Number between 0 and 7. Each antenna has 8 rows.
    int ch;                    // A counter for channel numbers
    int ci;                    // A counter for channel number indices
    double amp,ph;             // For holding the read-in value pairs (real, imaginary)
    int pol;                   // Number between 0 and 3. Corresponds to position in Jm/Jf matrices: [0,1]
                               //                                                                    [2,3]
    ComplexDouble ***J;       // Either points to Jm or Jf, according to which row we're on

    while (1) {   // Will terminate when EOF is reached

        if (fscanf(f, "%d,", &ant) == EOF)     // Read in first number = antenna number
            break;

        if (ant > nant) {                      // Check that the antenna number is not bigger than expected
            fprintf(stderr, "Error: More than nant = %d antennas in Bandpass file %s\n", nant, filename);
            exit(EXIT_FAILURE);
        }

        ant--;                                 // Convert to 0-offset

        if (ant == curr_ant) {                 // Ensure that there is not an unusual (!=8) number of rows for this antenna
            ant_row++;
            if (ant_row > 8) {
                fprintf(stderr, "Error: More than 8 rows for antenna %d in Bandpass file %s\n",
                        ant, filename);
                exit(EXIT_FAILURE);
            }
        }
        else {
            if (ant_row < 7) {
                fprintf(stderr, "Error: Fewer than 8 rows for antenna %d in Bandpass file %s\n",
                        ant, filename);
                exit(EXIT_FAILURE);
            }
            curr_ant = ant;
            ant_row  = 1;
        }

        if ((ant_row-1) % 2 == 0)  J = Jm;      // Decide if the row corresponds to the Jm values (even rows)
        else                       J = Jf;      // or Jf values (odd rows)

        if (J == NULL) {                        // If the caller doesn't care about this row
            fgets( freqline, max_len, f );      // Skip the rest of this line (freqline isn't needed any more)
            continue;                           // And start afresh on the next line
        }

        pol = (ant_row-1) / 2;                  // Get the polarisation index

        for (ci = 0; ci < chan_count; ci++) {   // Loop over the row

            ch = chan_idxs[ci];                 // Get the channel number
            fscanf(f, "%lf,%lf,", &amp, &ph);   // Read in the re,im pairs in each row

            J[ant][ch][pol] = CScld( CExpd( CMaked(0.0, ph) ), amp );
                                                // Convert to complex number and store in output array
        }

        // (Assumes that the number of values in each row are correct)
    }

    return 1;
}


int read_offringa_gains_file( ComplexDouble **antenna_gain, int nant,
                              int coarse_chan, char *gains_file, int *order )
{
    // Assumes that memory for antenna has already been allocated

    // Open the calibration file for reading
    FILE *fp = NULL;
    fp = fopen(gains_file,"r");
    if (fp == NULL) {
        fprintf(stderr,"Failed to open %s: quitting\n",gains_file);
        exit(EXIT_FAILURE);
    }

    // Read in the necessary information from the header

    uint32_t intervalCount, antennaCount, channelCount, polarizationCount;

    fseek(fp, 16, SEEK_SET);
    fread(&intervalCount,     sizeof(uint32_t), 1, fp);
    fread(&antennaCount,      sizeof(uint32_t), 1, fp);
    fread(&channelCount,      sizeof(uint32_t), 1, fp);
    fread(&polarizationCount, sizeof(uint32_t), 1, fp);

    // Error-checking the info extracted from the header
    if (intervalCount > 1) {
        fprintf(stderr, "Warning: Only the first interval in the calibration ");
        fprintf(stderr, "solution (%s) will be used\n", gains_file);
    }
    if ((int)antennaCount != nant) {
        fprintf(stderr, "Error: Calibration solution (%s) ", gains_file);
        fprintf(stderr, "contains a different number of antennas (%d) ", antennaCount);
        fprintf(stderr, "than specified (%d)\n", nant);
        exit(1);
    }
    if (channelCount != 24) {
        fprintf(stderr, "Warning: Calibration solution (%s) ", gains_file);
        fprintf(stderr, "contains a different number (%d) ", channelCount);
        fprintf(stderr, "than the expected (%d) channels. ", 24);
    }
    if ((int)channelCount <= coarse_chan) {
        fprintf(stderr, "Error: Requested channel number (%d) ", coarse_chan);
        fprintf(stderr, "is more than the number of channels (0-%d) ", channelCount-1);
        fprintf(stderr, "available in the calibration solution (%s)\n", gains_file);
        exit(1);
    }
    int npols = polarizationCount; // This will always = 4

    // Prepare to jump to the first solution to be read in
    int bytes_left_in_header = 16;
    int bytes_to_first_jones = bytes_left_in_header + (npols * coarse_chan * sizeof(ComplexDouble));
         //     (See Offringa's specs for details)
         //     Assumes coarse_chan is zero-offset
         //     sizeof(complex double) *must* be 64-bit x 2 = 16-byte
    int bytes_to_next_jones = npols * (channelCount-1) * sizeof(ComplexDouble);

    int ant, pol;           // Iterate through antennas and polarisations
    int pol_idx, ant_idx;   // Used for "re-ordering" the antennas and pols
    int count = 0;          // Keep track of how many solutions have actually been read in
    double re, im;          // Temporary placeholders for the real and imaginary doubles read in

    // Loop through antennas and read in calibration solution
    int first = 1;
    for (ant = 0; ant < nant; ant++) {

        // Get correct antenna index
        // To wit: The nth antenna in the Offringa binary file will get put into
        // position number order[n]. Default is no re-ordering.
        if (order) {
            ant_idx = order[ant];
        }
        else {
            ant_idx = ant;
        }

        // Jump to next Jones matrix position for this channel
        if (first) {
            fseek(fp, bytes_to_first_jones, SEEK_CUR);
            first = 0;
        }
        else {
            fseek(fp, bytes_to_next_jones, SEEK_CUR);
        }

        // Read in the data
        for (pol = 0; pol < npols; pol++) {

            pol_idx = 3 - pol; // Read them in "backwards", because RTS's "x" = Offringa's "y"

            fread(&re, sizeof(double), 1, fp);
            fread(&im, sizeof(double), 1, fp);

            // Check for NaNs
            if (isnan(re) | isnan(im)) {

                // If NaN, set to identity matrix
                if (pol_idx == 0 || pol_idx == 3)
                    antenna_gain[ant_idx][pol_idx] = CMaked( 1.0, 0.0 );
                else
                    antenna_gain[ant_idx][pol_idx] = CMaked( 0.0, 0.0 );

            }
            else {
                antenna_gain[ant_idx][pol_idx] = CMaked( re, im );
            }

            count++;

        }
    }

    // Close the file, print a summary, and return
    fclose(fp);
    fprintf(stdout, "Read %d inputs from %s\n", count, gains_file);

    return count/npols; // should equal the number of antennas
}


void int8_to_uint8(int n, int shift, char * to_convert) {
    int j;
    int scratch;
    int8_t with_sign;

    for (j = 0; j < n; j++) {
        with_sign = (int8_t) *to_convert;
        scratch = with_sign + shift;
        *to_convert = (uint8_t) scratch;
        to_convert++;
    }
}


void float2int8_trunc(float *f, int n, float min, float max, int8_t *i)
{
    int j;
    for (j = 0; j < n; j++) {
        f[j] = (f[j] > max) ? (max) : f[j];
        f[j] = (f[j] < min) ? (min) : f[j];
        i[j] = (int8_t) rint(f[j]);

    }
}

void float_to_unit8(float * in, int n, int8_t *out)
{
    int j;
    float min = -128.0; // -126.0 and -128.0 give the same result on test data
    float max = 127.0;
    // use a temp var so we don't modify the input data
    float scratch;
    for (j = 0; j < n; j++) {
        // TODO: count the number of samples that were clipped, store that and put it in the psrfits header
        // the if branching and ternary updates seem to be equivalent execution time
        if (in[j]> max) {
            scratch = max;
        } else if (in[j] < min) {
            scratch = min;
        } else {
            scratch = in[j];
        }
//        scratch = (in[j] > max) ? (max) : in[j];
//        scratch = (in[j] < min) ? (min) : scratch;
        out[j] = (uint8_t)( (int8_t)rint(scratch) + 128);
    }

}

void cp2x2(ComplexDouble *Min, ComplexDouble *Mout)
{
    Mout[0] = Min[0];
    Mout[1] = Min[1];
    Mout[2] = Min[2];
    Mout[3] = Min[3];
}


void inv2x2(ComplexDouble *Min, ComplexDouble *Mout)
{
    ComplexDouble m00 = Min[0];
    ComplexDouble m01 = Min[1];
    ComplexDouble m10 = Min[2];
    ComplexDouble m11 = Min[3];

    ComplexDouble m1 = CMuld( m00, m11 );
    ComplexDouble m2 = CMuld( m01, m10 );

    ComplexDouble det = CSubd( m1, m2 );
    ComplexDouble inv_det = CRcpd( det );

    Mout[0] = CMuld(       inv_det,  m11 );
    Mout[1] = CMuld( CNegd(inv_det), m01 );
    Mout[2] = CMuld( CNegd(inv_det), m10 );
    Mout[3] = CMuld(       inv_det,  m00 );
}

void inv2x2d(double *Min, double *Mout)
{
    double m00 = Min[0];
    double m01 = Min[1];
    double m10 = Min[2];
    double m11 = Min[3];

    double m1 = m00 * m11;
    double m2 = m01 * m10;

    double det = m1 - m2;
    double inv_det = 1/det;

    Mout[0] =  inv_det * m11;
    Mout[1] = -inv_det * m01;
    Mout[2] = -inv_det * m10;
    Mout[3] =  inv_det * m00;
}


void inv2x2S(ComplexDouble *Min, ComplexDouble **Mout)
// Same as inv2x2(), but the output is a 2x2 2D array, instead of a 4-element
// 1D array
{
    ComplexDouble m1 = CMuld( Min[0], Min[3] );
    ComplexDouble m2 = CMuld( Min[1], Min[2] );
    ComplexDouble det = CSubd( m1, m2 );
    ComplexDouble inv_det = CRcpd( det );
    Mout[0][0] = CMuld(       inv_det,  Min[3] );
    Mout[0][1] = CMuld( CNegd(inv_det), Min[1] );
    Mout[1][0] = CMuld( CNegd(inv_det), Min[2] );
    Mout[1][1] = CMuld(       inv_det,  Min[0] );
}


void mult2x2d(ComplexDouble *M1, ComplexDouble *M2, ComplexDouble *Mout)
{
    ComplexDouble m00 = CMuld( M1[0], M2[0] );
    ComplexDouble m12 = CMuld( M1[1], M2[2] );
    ComplexDouble m01 = CMuld( M1[0], M2[1] );
    ComplexDouble m13 = CMuld( M1[1], M2[3] );
    ComplexDouble m20 = CMuld( M1[2], M2[0] );
    ComplexDouble m32 = CMuld( M1[3], M2[2] );
    ComplexDouble m21 = CMuld( M1[2], M2[1] );
    ComplexDouble m33 = CMuld( M1[3], M2[3] );
    Mout[0] = CAddd( m00, m12 );
    Mout[1] = CAddd( m01, m13 );
    Mout[2] = CAddd( m20, m32 );
    Mout[3] = CAddd( m21, m33 );
}

void mult2x2d_RxC(double *M1, ComplexDouble *M2, ComplexDouble *Mout)
/* Mout = M1 x M2
 */
{
    ComplexDouble m00 = CScld( M2[0], M1[0] );
    ComplexDouble m12 = CScld( M2[2], M1[1] );
    ComplexDouble m01 = CScld( M2[1], M1[0] );
    ComplexDouble m13 = CScld( M2[3], M1[1] );
    ComplexDouble m20 = CScld( M2[0], M1[2] );
    ComplexDouble m32 = CScld( M2[2], M1[3] );
    ComplexDouble m21 = CScld( M2[1], M1[2] );
    ComplexDouble m33 = CScld( M2[3], M1[3] );
    Mout[0] = CAddd( m00, m12 );
    Mout[1] = CAddd( m01, m13 );
    Mout[2] = CAddd( m20, m32 );
    Mout[3] = CAddd( m21, m33 );
}

void mult2x2d_CxR(ComplexDouble *M1, double *M2, ComplexDouble *Mout)
/* Mout = M1 x M2
 */
{
    ComplexDouble m00 = CScld( M1[0], M2[0] );
    ComplexDouble m21 = CScld( M1[2], M2[1] );
    ComplexDouble m01 = CScld( M1[0], M2[1] );
    ComplexDouble m13 = CScld( M1[1], M2[3] );
    ComplexDouble m20 = CScld( M1[2], M2[0] );
    ComplexDouble m32 = CScld( M1[3], M2[2] );
    ComplexDouble m12 = CScld( M1[1], M2[2] );
    ComplexDouble m33 = CScld( M1[3], M2[3] );
    Mout[0] = CAddd( m00, m12 );
    Mout[1] = CAddd( m01, m13 );
    Mout[2] = CAddd( m20, m32 );
    Mout[3] = CAddd( m21, m33 );
}

void conj2x2(ComplexDouble *M, ComplexDouble *Mout)
/* Calculate the conjugate of a matrix
 * It is safe for M and Mout to point to the same matrix
 */
{
    int i;
    for (i = 0; i < 4; i++)
        Mout[i] = CConjd(M[i]);
}


double norm2x2(ComplexDouble *M, ComplexDouble *Mout)
/* Normalise a 2x2 matrix via the Frobenius norm
 * It is safe for M and Mout to point to the same matrix.
 */
{
    // Calculate the normalising factor
    double Fnorm = 0.0;
    int i;
    for (i = 0; i < 4; i++)
        Fnorm += CReald( CMuld( M[i], CConjd(M[i]) ) );

    Fnorm = sqrt(Fnorm);

    // Divide each element through by the normalising factor.
    // If norm is 0, then output zeros everywhere
    for (i = 0; i < 4; i++) {
        if (Fnorm == 0.0)
            Mout[i] = CMaked( 0.0, 0.0 );
        else
            Mout[i] = CScld( M[i], 1.0 / Fnorm );
    }

    return Fnorm;
}


void dec2hms( char *out, double in, int sflag )
{
    int sign  = 1;
    char *ptr = out;
    int h, m;
    double s;

    if (in < 0.0)
    {
        sign = -1;
        in = fabs(in);
    }

    h = (int)in; in -= (double)h; in *= 60.0;
    m = (int)in; in -= (double)m; in *= 60.0;
    if (m >= 60)
    {
        // if minutes is 60 convert that to 1 hour
        h += 1;
        m -= 60;
    }
    s = in;
    if (s >= 59.995)
    {
        // if seconds is 60 convert that to 1 minute
        m += 1;
        s = 00.00;
    }
    if (sign==1 && sflag)
    {
        *ptr='+';
        ptr++;
    }
    else if (sign==-1)
    {
        *ptr='-';
        ptr++;
    }
    // Limiting the output's pointings' smallest significant figure to
    // 0.01 arc seconds
    sprintf( ptr, "%2.2d:%2.2d:%05.2f", h, m, s );
}


void swap_columns( ComplexDouble *in, ComplexDouble *out )
{
    // Put it in a temporary array so that this function still behaves as
    // expected when in == out
    ComplexDouble tmp[4];
    tmp[0] = CScld( in[1], 1.0 );
    tmp[1] = CScld( in[0], 1.0 );
    tmp[2] = CScld( in[3], 1.0 );
    tmp[3] = CScld( in[2], 1.0 );

    int i;
    for (i = 0; i < 4; i++)
        out[i] = CScld( tmp[i], 1.0 );
}
<|MERGE_RESOLUTION|>--- conflicted
+++ resolved
@@ -165,15 +165,8 @@
 
         // The amps should all be '1', except when the corresponding delay = '32'
         for (int j = 0; j < NDELAYS; j++){
-<<<<<<< HEAD
-            //fprintf(stderr, "%d ", mi->delays[i][j]);
             mi->amps[i][j] = (mi->delays[i][j] == 32 ? 0.0 : 1.0);
         }
-        //fprintf(stderr, "\n");
-=======
-            mi->amps[i][j] = (mi->delays[i][j] == 32 ? 0.0 : 1.0);
-        }
->>>>>>> 460da556
     }
     // Invert value (flag off = full weight; flag on = zero weight)
     for (i = 0; i < mi->ninput; i++) {
