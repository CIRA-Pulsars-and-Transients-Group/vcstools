--- conflicted
+++ resolved
@@ -493,13 +493,6 @@
                         
                         // **NOTE** For newer versions of hyperbeam (i.e., >v0.2 or so) we need to provide additional 
                         // arguments including the buffer for the Jones matrix data to be stored
-<<<<<<< HEAD
-                        errInt = calc_jones( beam, az, PAL__DPIBY2-el, frequency + mi->chan_width/2,
-                                (unsigned int*)mi->delays[row], mi->amps[row], zenith_norm,
-                                NULL, // stand-in for array latitude
-                                0, // use IAU ordering (0 = don't)
-                                (double*)jones[config_idx] );
-=======
                         errInt = calc_jones(
                                 beam,
                                 az, // azimuth (rad)
@@ -513,7 +506,6 @@
                                 0, // use IAU ordering (0 = don't)
                                 (double*)jones[config_idx]
                         );
->>>>>>> 0b1f9940
                         
                         if (errInt != 0)
                         {             
