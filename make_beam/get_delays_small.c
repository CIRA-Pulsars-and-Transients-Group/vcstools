/********************************************************
 *                                                      *
 * Licensed under the Academic Free License version 3.0 *
 *                                                      *
 ********************************************************/

#include <stdio.h>
#include <stdlib.h>
#include <unistd.h>
#include <time.h>
#include <math.h>
#include "mycomplex.h"
#include "slalib.h"
#include "slamac.h"
#include "psrfits.h"
#include "fitsio.h"
#include <string.h>
#include "beam_common.h"
#include "mwa_hyperbeam.h"

/* make a connection to the MWA database and get the antenna positions.
 * Then: calculate the geometric delay to a source for each antenna
 *
 * Initially geocentric to match as best as possible the output of calc.
 *
 */


/* This now also reads in RTS calibration files and generates calibration matrices
 */

#define MAXREQUEST 3000000
#define NCHAN   128
#define NANT    128
#define NPOL    2
#define VLIGHT 299792458.0        // speed of light. m/s
double arr_lat_rad=MWA_LAT*(M_PI/180.0),arr_lon_rad=MWA_LON*(M_PI/180.0),height=MWA_HGT;

/* these externals are needed for the mwac_utils library */
int nfrequency;
int npol;
int nstation;
//=====================//

int hash_dipole_config( double *amps )
/* In order to avoid recalculating the FEE beam for repeated dipole
 * configurations, we have to keep track of which configurations have already
 * been calculated. We do this through a boolean array, and this function
 * converts dipole configurations into indices of this array. In other words,
 * this function _assigns meaning_ to the array.
 *
 * Since dead dipoles are relatively rare, we only consider configurations
 * in which up to two dipoles are dead. Any more than that and the we can
 * recalculate the Jones matrix with minimal entropy. In this case, this
 * function returns -1. The other remaining cases are:
 *
 *   0  dead dipoles = 1   configuration
 *   1  dead dipole  = 16  configurations
 *   2  dead dipoles = 120 configurations
 *   16 dead dipoles = 1   configuration
 *
 * for a grand total of 138 indices. They are ordered as follows:
 *
 *  idx  configuration (0=dead, 1=live)
 *   0   [1, 1, 1, 1, 1, 1, 1, 1, 1, 1, 1, 1, 1, 1, 1, 1]
 *   1   [0, 1, 1, 1, 1, 1, 1, 1, 1, 1, 1, 1, 1, 1, 1, 1]
 *   2   [1, 0, 1, 1, 1, 1, 1, 1, 1, 1, 1, 1, 1, 1, 1, 1]
 *   3   [1, 1, 0, 1, 1, 1, 1, 1, 1, 1, 1, 1, 1, 1, 1, 1]
 *   ...
 *   16  [1, 1, 1, 1, 1, 1, 1, 1, 1, 1, 1, 1, 1, 1, 1, 0]
 *   17  [0, 0, 1, 1, 1, 1, 1, 1, 1, 1, 1, 1, 1, 1, 1, 1]
 *   18  [0, 1, 0, 1, 1, 1, 1, 1, 1, 1, 1, 1, 1, 1, 1, 1]
 *   19  [0, 1, 1, 0, 1, 1, 1, 1, 1, 1, 1, 1, 1, 1, 1, 1]
 *   ...
 *   31  [0, 1, 1, 1, 1, 1, 1, 1, 1, 1, 1, 1, 1, 1, 1, 0]
 *   32  [1, 0, 0, 1, 1, 1, 1, 1, 1, 1, 1, 1, 1, 1, 1, 1]
 *   32  [1, 0, 1, 0, 1, 1, 1, 1, 1, 1, 1, 1, 1, 1, 1, 1]
 *   ...
 *   136 [1, 1, 1, 1, 1, 1, 1, 1, 1, 1, 1, 1, 1, 0, 1, 0]
 *   136 [1, 1, 1, 1, 1, 1, 1, 1, 1, 1, 1, 1, 1, 1, 0, 0]
 *   137 [0, 0, 0, 0, 0, 0, 0, 0, 0, 0, 0, 0, 0, 0, 0, 0]
 *
 *   This function defines "dead" as amps=0.0, "live" otherwise.
 */
{
    // The return value = the "hashed" array index
    int idx;
    int d1 = 0, d2 = 0; // The "locations" of the (up to) two dead dipoles

    // Count the number of dead dipoles
    int ndead = 0;
    int ndipoles = 16;
    int i;
    for (i = 0; i < ndipoles; i++)
        ndead += (amps[i] == 0.0);

    // Convert configuration into an array index (the "hash" function)
    switch (ndead)
    {
        case 0:
            idx = 0;
            break;
        case 1:
            for (i = 0; i < ndipoles; i++)
            {
                if (amps[i] == 0.0)
                {
                    d1 = i;
                    break;
                }
            }
            idx = d1 + 1; // The "1-dead-dipole" configs start at idx 1
            break;
        case 2:
            // Find the locations of the two dead dipoles
            d1 = -1;
            for (i = 0; i < ndipoles; i++)
            {
                if (amps[i] == 0.0)
                {
                    if (d1 == -1)
                        d1 = i;
                    else
                    {
                        d2 = i;
                        break;
                    }
                }
            }
            // The hash function for two dead dipoles
            // (The "2-dead-dipole" configs start at idx 17
            idx = 16*d1 - ((d1 + 2)*(d1 + 1))/2 + d2 + 17;
            break;
        case 16:
            idx = 137;
            break;
        default: // any configuration with >2 dead dipoles
            idx = -1;
            break;
    }

    return idx;
}

double parse_dec( char* dec_ddmmss ) {
/* Parse a string containing a declination in dd:mm:ss format into
 * a double in units of degrees
 */

    int id=0, im=0, J=0, sign=0;
    double fs=0., dec_rad=0.;
    char id_str[16];

    sscanf(dec_ddmmss, "%s:%d:%lf", id_str, &im, &fs);

    if (id_str[0] == '-') {
        sign = -1;
    }
    else {
        sign = 1;
    }
    sscanf(dec_ddmmss, "%d:%d:%lf", &id, &im, &fs);
    id = id*sign;
    slaDaf2r(id, im, fs, &dec_rad, &J);

    if (J != 0) {
        fprintf(stderr,"Error parsing %s as dd:mm:ss - got %d:%d:%f -- error code %d\n",dec_ddmmss,id,im,fs,J);
        exit(EXIT_FAILURE);
    }

    return dec_rad*DR2D*sign;
}

double parse_ra( char* ra_hhmmss ) {
/* Parse a string containing a right ascension in hh:mm:ss format into
 * a double in units of hours
 */

    int ih=0, im=0, J=0;
    double fs=0., ra_rad=0.;

    sscanf(ra_hhmmss, "%d:%d:%lf", &ih, &im, &fs);

    slaCtf2r(ih, im, fs, &ra_rad, &J);

    if (J != 0) { // slalib returned an error
        fprintf(stderr,"Error parsing %s as hhmmss\nslalib error code: j=%d\n",ra_hhmmss,J);
        fprintf(stderr,"ih = %d, im = %d, fs = %lf\n", ih, im, fs);
        exit(EXIT_FAILURE);
    }

    return ra_rad*DR2H;
}

/*********************************
 convert coords in local topocentric East, North, Height units to
 'local' XYZ units. Local means Z point north, X points through the equator from the geocenter
 along the local meridian and Y is East.
 This is like the absolute system except that zero lon is now
 the local meridian rather than prime meridian.
 Latitude is geodetic, in radian.
 This is what you want for constructing the local antenna positions in a UVFITS antenna table.
 **********************************/

void ENH2XYZ_local(double E,double N, double H, double lat, double *X, double *Y, double *Z) {
    double sl,cl;

    sl = sin(lat);
    cl = cos(lat);
    *X = -N*sl + H*cl;
    *Y = E;
    *Z = N*cl + H*sl;
}

void calcUVW(double ha,double dec,double x,double y,double z,double *u,double *v,double *w) {
    double sh,ch,sd,cd;

    sh = sin(ha); sd = sin(dec);
    ch = cos(ha); cd = cos(dec);
    *u  = sh*x + ch*y;
    *v  = -sd*ch*x + sd*sh*y + cd*z;
    *w  = cd*ch*x  - cd*sh*y + sd*z;
}



void mjd2lst(double mjd, double *lst) {

    // Greenwich Mean Sidereal Time to LMST
    // east longitude in hours at the epoch of the MJD
    double arr_lon_rad = MWA_LON * M_PI/180.0;
    double lmst = slaRanorm(slaGmst(mjd) + arr_lon_rad);

    *lst = lmst;
}

void utc2mjd(char *utc_str, double *intmjd, double *fracmjd) {

    int J=0;
    struct tm *utc;
    utc = calloc(1,sizeof(struct tm));

    sscanf(utc_str, "%d-%d-%dT%d:%d:%d",
            &utc->tm_year, &utc->tm_mon, &utc->tm_mday,
            &utc->tm_hour, &utc->tm_min, &utc->tm_sec);

    slaCaldj(utc->tm_year, utc->tm_mon, utc->tm_mday, intmjd, &J);

    if (J !=0) {
        fprintf(stderr,"Failed to calculate MJD\n");
    }
    *fracmjd = (utc->tm_hour + (utc->tm_min/60.0) + (utc->tm_sec/3600.0))/24.0;
    free(utc);
}

void get_delays(
        // an array of pointings [pointing][ra/dec][characters]
        char                   pointing_array[][2][64],
        int                    npointing, // number of pointings
        long int               frequency,
        struct                 calibration *cal,
        float                  samples_per_sec,
        int                    beam_model,
        FEEBeam               *beam,
        char                  *time_utc,
        double                 sec_offset,
        struct delays          delay_vals[],
        struct metafits_info  *mi,
        ComplexDouble       ****complex_weights_array,  // output: cmplx[npointing][ant][ch][pol]
        ComplexDouble       ****invJi )                 // output: invJi[ant][ch][pol][pol]
{

    int row;     // For counting through nstation*npol rows in the metafits file
    int ant;     // Antenna number
    int pol;     // Polarisation number
    int ch;      // Channel number
    int p1, p2;  // Counters for polarisation

    int conjugate = -1;
    int invert = -1;

    /* easy -- now the positions from the database */

    double phase;

    /* Calibration related defines */
    /* set these here for the library */
    nfrequency = NCHAN;
    nstation   = NANT;
    npol       = NPOL;

    double amp = 0;

    ComplexDouble Jref[NPOL*NPOL];            // Calibration Direction
    ComplexDouble E[NPOL*NPOL];               // Model Jones in Desired Direction
    ComplexDouble G[NPOL*NPOL];               // Coarse channel DI Gain
    ComplexDouble Gf[NPOL*NPOL];              // Fine channel DI Gain
    ComplexDouble Ji[NPOL*NPOL];              // Gain in Desired Direction
    double        P[NPOL*NPOL];               // Parallactic angle correction rotation matrix

    ComplexDouble  **M  = (ComplexDouble ** ) calloc(NANT, sizeof(ComplexDouble * )); // Gain in direction of Calibration
    ComplexDouble ***Jf = (ComplexDouble ***) calloc(NANT, sizeof(ComplexDouble **)); // Fitted bandpass solutions

    for (ant = 0; ant < NANT; ant++) {
        M[ant]  = (ComplexDouble * ) calloc(NPOL*NPOL,  sizeof(ComplexDouble));
        Jf[ant] = (ComplexDouble **) calloc(cal->nchan, sizeof(ComplexDouble *));
        for (ch = 0; ch < cal->nchan; ch++) { // Only need as many channels as used in calibration solution
            Jf[ant][ch] = (ComplexDouble *) calloc(NPOL*NPOL, sizeof(ComplexDouble));
        }
    }

    // Choose a reference tile
    int refinp = 84; // Tile012
    double N_ref = mi->N_array[refinp];
    double E_ref = mi->E_array[refinp];
    double H_ref = mi->H_array[refinp];

    double intmjd;
    double fracmjd;
    double lmst;
    double mjd;
    double pr=0, pd=0, px=0, rv=0, eq=2000, ra_ap=0, dec_ap=0;
    double mean_ra, mean_dec, ha;
    double app_ha_rad, app_dec_rad;
    double az,el;

    double unit_N;
    double unit_E;
    double unit_H;
    int    n;

    int *order = (int *)malloc( NANT*sizeof(int) );

    double dec_degs;
    double ra_hours;
    long int freq_ch;
    int cal_chan;

    double cable;

    double integer_phase;
    double X,Y,Z,u,v,w;
    double geometry, delay_time, delay_samples, cycles_per_sample;

    int nconfigs = 138;
    int config_idx;
    double *jones[nconfigs]; // (see hash_dipole_configs() for explanation of this array)

    double Fnorm;
    // Read in the Jones matrices for this (coarse) channel, if requested
    ComplexDouble invJref[4];
    if (cal->cal_type == RTS || cal->cal_type == RTS_BANDPASS) {

        read_rts_file(M, Jref, &amp, cal->filename); // Read in the RTS DIJones file
        inv2x2(Jref, invJref);

        if  (cal->cal_type == RTS_BANDPASS) {

            read_bandpass_file(              // Read in the RTS Bandpass file
                    NULL,                    // Output: measured Jones matrices (Jm[ant][ch][pol,pol])
                    Jf,                      // Output: fitted Jones matrices   (Jf[ant][ch][pol,pol])
                    cal->chan_width,         // Input:  channel width of one column in file (in Hz)
                    cal->nchan,              // Input:  (max) number of channels in one file (=128/(chan_width/10000))
                    NANT,                    // Input:  (max) number of antennas in one file (=128)
                    cal->bandpass_filename); // Input:  name of bandpass file

        }

    }
    else if (cal->cal_type == OFFRINGA) {

        // Find the ordering of antennas in Offringa solutions from metafits file
        for (n = 0; n < NANT; n++) {
            order[mi->antenna_num[n*2]] = n;
        }
        read_offringa_gains_file(M, NANT, cal->offr_chan_num, cal->filename, order);
        free(order);

        // Just make Jref (and invJref) the identity matrix since they are already
        // incorporated into Offringa's calibration solutions.
        Jref[0] = CMaked( 1.0, 0.0 );
        Jref[1] = CMaked( 0.0, 0.0 );
        Jref[2] = CMaked( 0.0, 0.0 );
        Jref[3] = CMaked( 1.0, 0.0 );
        inv2x2(Jref, invJref);
    }

    /* get mjd */
    utc2mjd(time_utc, &intmjd, &fracmjd);

    /* get requested Az/El from command line */

    mjd = intmjd + fracmjd;
    mjd += (sec_offset+0.5)/86400.0;
    mjd2lst(mjd, &lmst);

    // Prepare the FEE2016 beam model using Hyperbeam (if required)
    int zenith_norm = 1; // Boolean value: unsure if/how this makes a difference

    for ( int p = 0; p < npointing; p++ )
    {

        // Reset the Jones matrices (for the FEE beam)
        for (n = 0; n < nconfigs; n++)
            jones[n] = NULL; // i.e. no Jones matrices have been calculated for any configurations so far

        dec_degs = parse_dec( pointing_array[p][1] );
        ra_hours = parse_ra( pointing_array[p][0] );

        /* for the look direction <not the tile> */

        mean_ra = ra_hours * DH2R;
        mean_dec = dec_degs * DD2R;

        slaMap(mean_ra, mean_dec, pr, pd, px, rv, eq, mjd, &ra_ap, &dec_ap);

        // Lets go mean to apparent precess from J2000.0 to EPOCH of date.

        ha = slaRanorm(lmst-ra_ap)*DR2H;

        /* now HA/Dec to Az/El */

        app_ha_rad = ha * DH2R;
        app_dec_rad = dec_ap;

        slaDe2h(app_ha_rad, dec_ap, MWA_LAT*DD2R, &az, &el);

        /* now we need the direction cosines */

        unit_N = cos(el) * cos(az);
        unit_E = cos(el) * sin(az);
        unit_H = sin(el);

        parallactic_angle_correction_fee2016(
                P,                  // output = rotation matrix
                (MWA_LAT*DD2R),     // observing latitude (radians)
                az, (DPIBY2-el));   // azimuth & zenith angle of pencil beam

        // Everything from this point on is frequency-dependent
        for (ch = 0; ch < NCHAN; ch++) {

            // Calculating direction-dependent matrices
            freq_ch = frequency + ch*mi->chan_width;    // The frequency of this fine channel
            cal_chan = 0;
            if (cal->cal_type == RTS_BANDPASS) {
                cal_chan = ch*mi->chan_width / cal->chan_width;  // The corresponding "calibration channel number"
                if (cal_chan >= cal->nchan) {                        // Just check that the channel number is reasonable
                    fprintf(stderr, "Error: \"calibration channel\" %d cannot be ", cal_chan);
                    fprintf(stderr, ">= than total number of channels %d\n", cal->nchan);
                    exit(EXIT_FAILURE);
                }
            }
            if (beam_model == BEAM_ANALYTIC) {
                // Analytic beam:
                calcEjones_analytic(E,                        // pointer to 4-element (2x2) voltage gain Jones matrix
                        freq_ch,                              // observing freq of fine channel (Hz)
                        (MWA_LAT*DD2R),                       // observing latitude (radians)
                        mi->tile_pointing_az*DD2R,            // azimuth & zenith angle of tile pointing
                        (DPIBY2-(mi->tile_pointing_el*DD2R)),
                        az,                                   // azimuth & zenith angle of pencil beam
                        (DPIBY2-el));
            }

            for (row=0; row < (int)(mi->ninput); row++) {

                // Get the antenna and polarisation number from the row
                ant = row / NPOL;
                pol = row % NPOL;

                if (beam_model == BEAM_FEE2016) {
                    // FEE2016 beam:
                    // Check to see whether or not this configuration has already been calculated.
                    // The point of this is to save recalculating the jones matrix, which is
                    // computationally expensive.
                    config_idx = hash_dipole_config( mi->amps[row] );
                    if ((config_idx == -1 || jones[config_idx] == NULL) && ch == 0)
                    {
                        // The Jones matrix for this configuration has not yet been calculated, so do it now.
                        // The FEE beam only needs to be calculated once per coarse channel, because it will
                        // not produce unique answers for different fine channels within a coarse channel anyway
                        // (it only calculates the jones matrix for the nearest coarse channel centre)
                        // Strictly speaking, the condition (ch == 0) above is redundant, as the dipole configuration
                        // array takes care of that implicitly, but I'll leave it here so that the above argument
                        // is "explicit" in the code.
                        jones[config_idx] = calc_jones( beam, az, DPIBY2-el, frequency + mi->chan_width/2,
                                (unsigned int*)mi->delays[row], mi->amps[row], zenith_norm );
                    }

                    // "Convert" the real jones[8] output array into out complex E[4] matrix
                    for (n = 0; n<NPOL*NPOL; n++){
<<<<<<< HEAD
                        E[n] = CMaked(jones[n*2], jones[n*2+1]);
                    }

                    // Memory clean up required by Hyperbeam
                    free(jones);

                    // Apply parallactic angle correction if Hyperbeam was used
                    mult2x2d_RxC( P, E, E );  // Ji = P x Ji (where 'x' is matrix multiplication)

                    // For some reason, it is necessary to swap X and Y (perhaps this code implicitly
                    // defines them differently compared to Hyperbeam). This can be achieved by mapping
                    // Hyperbeam's output into the Jones matrix thus:
                    //   [ XX XY ] --> [ XY XX ]
                    //   [ YX YY ] --> [ YY YX ]
                    swap_columns( E, E );
=======
                        // For some reason, it is necessary to swap X and Y (perhaps this code implicitly
                        // defines them differently compared to Hyperbeam). This can be achieved by mapping
                        // Hyperbeam's output into the Jones matrix thus:
                        //   [ XX XY ] --> [ XY XX ]
                        //   [ YX YY ] --> [ YY YX ]
                        // This is equivalent to mapping the (4-element array) indices thus:
                        //   0 --> 1
                        //   1 --> 0
                        //   2 --> 3
                        //   3 --> 2
                        // which is achieved by the following translation (n --> m):
                        int m = n - n%2 + (n+1)%2;
                        E[m] = CMaked(jones[config_idx][n*2], jones[config_idx][n*2+1]);
                    }
>>>>>>> 460da556
                }

                mult2x2d(M[ant], invJref, G); // M x J^-1 = G (Forms the "coarse channel" DI gain)

                if (cal->cal_type == RTS_BANDPASS)
                    mult2x2d(G, Jf[ant][cal_chan], Gf); // G x Jf = Gf (Forms the "fine channel" DI gain)
                else
                    cp2x2(G, Gf); //Set the fine channel DI gain equal to the coarse channel DI gain

                mult2x2d(Gf, E, Ji); // the gain in the desired look direction

                // Calculate the complex weights array
                if (complex_weights_array != NULL) {
                    if (mi->weights_array[row] != 0.0) {

                        cable = mi->cable_array[row] - mi->cable_array[refinp];
                        double El = mi->E_array[row];
                        double N = mi->N_array[row];
                        double H = mi->H_array[row];

                        ENH2XYZ_local(El,N,H, MWA_LAT*DD2R, &X, &Y, &Z);

                        calcUVW (app_ha_rad,app_dec_rad,X,Y,Z,&u,&v,&w);

                        // shift the origin of ENH to Antenna 0 and hoping the Far Field Assumption still applies ...

                        geometry = (El-E_ref)*unit_E + (N-N_ref)*unit_N + (H-H_ref)*unit_H ;
                        // double geometry = E*unit_E + N*unit_N + H*unit_H ;
                        // Above is just w as you should see from the check.

                        delay_time = (geometry + (invert*(cable)))/(VLIGHT);
                        delay_samples = delay_time * samples_per_sec;

                        // freq should be in cycles per sample and delay in samples
                        // which essentially means that the samples_per_sec cancels

                        // and we only need the fractional part of the turn
                        cycles_per_sample = (double)freq_ch/samples_per_sec;

                        phase = cycles_per_sample*delay_samples;
                        phase = modf(phase, &integer_phase);

                        phase = phase*2*M_PI*conjugate;

                        // Store result for later use
                        complex_weights_array[p][ant][ch][pol] =
                            CScld( CExpd( CMaked( 0.0, phase ) ), mi->weights_array[row] );

                    }
                    else {
                        complex_weights_array[p][ant][ch][pol] = CMaked( mi->weights_array[row], 0.0 ); // i.e. = 0.0
                    }
                }

                // Now, calculate the inverse Jones matrix
                if (invJi != NULL) {
                    if (pol == 0) { // This is just to avoid doing the same calculation twice

                        conj2x2( Ji, Ji ); // The RTS conjugates the sky so beware
                        Fnorm = norm2x2( Ji, Ji );

                        if (Fnorm != 0.0)
                            inv2x2S( Ji, invJi[ant][ch] );
                        else {
                            for (p1 = 0; p1 < NPOL;  p1++)
                            for (p2 = 0; p2 < NPOL;  p2++)
                                invJi[ant][ch][p1][p2] = CMaked( 0.0, 0.0 );
                            }
                        }
                    }

            } // end loop through antenna/pol (row)
        } // end loop through fine channels (ch)

        // Populate a structure with some of the calculated values
        if (delay_vals != NULL) {

            delay_vals[p].mean_ra  = mean_ra;
            delay_vals[p].mean_dec = mean_dec;
            delay_vals[p].az       = az;
            delay_vals[p].el       = el;
            delay_vals[p].lmst     = lmst;
            delay_vals[p].fracmjd  = fracmjd;
            delay_vals[p].intmjd   = intmjd;

        }

        // Free Jones matrices from hyperbeam -- in prep for reclaculating the next pointing
        for (n = 0; n < nconfigs; n++)
        {
            if (jones[n] != NULL)
                free( jones[n] );
        }
    } // end loop through pointings (p)

    // Free up dynamically allocated memory

    for (ant = 0; ant < NANT; ant++) {
        for (ch = 0; ch < cal->nchan; ch++)
            free(Jf[ant][ch]);
        free(Jf[ant]);
        free(M[ant]);
    }
    free(Jf);
    free(M);

}

int calcEjones_analytic(ComplexDouble response[MAX_POLS], // pointer to 4-element (2x2) voltage gain Jones matrix
               const long freq, // observing freq (Hz)
               const float lat, // observing latitude (radians)
               const float az0, // azimuth & zenith angle of tile pointing
               const float za0,
               const float az, // azimuth & zenith angle of pencil beam
               const float za) {

    const double c = VLIGHT;                    // speed of light (m/s)
    float sza, cza, saz, caz;                   // sin & cos of azimuth & zenith angle (pencil beam)
    float sza0, cza0, saz0, caz0;               // sin & cos of azimuth & zenith angle (tile pointing)
    float ground_plane, beam_ha, beam_dec;

    float dipl_e,  dipl_n,  dipl_z;  // Location of dipoles relative to
    float proj_e,  proj_n,  proj_z;  // Components of pencil beam   in local (E,N,Z) coordinates
    float proj0_e, proj0_n, proj0_z; // Components of tile pointing in local (E,N,Z) coordinates

    double rot[2 * N_COPOL];
    ComplexDouble PhaseShift, multiplier;
    int i, j; // For iterating over columns (i; East-West) and rows (j; North-South) of dipoles within tiles
    int n_cols = 4, n_rows = 4; // Each tile is a 4x4 grid of dipoles
    int result = 0;

    float lambda = c / freq;                    //
    float radperm = 2.0 * DPI / lambda;         // Wavenumber (m^-1}
    float dpl_sep = 1.10;                       // Separation between dipoles (m)
    float dpl_hgt = 0.3;                        // Height of dipoles (m)
    float n_dipoles = (float)(n_cols * n_rows); // 4x4 = 16 dipoles per tile

    const int scaling = 1; /* 0 -> no scaling; 1 -> scale to unity toward zenith; 2 -> scale to unity in look-dir */

    response[0] = CMaked( 0.0, 0.0 );
    response[1] = CMaked( 0.0, 0.0 );
    response[2] = CMaked( 0.0, 0.0 );
    response[3] = CMaked( 0.0, 0.0 );

    sza = sin(za);
    cza = cos(za);
    saz = sin(az);
    caz = cos(az);
    sza0 = sin(za0);
    cza0 = cos(za0);
    saz0 = sin(az0);
    caz0 = cos(az0);

    proj_e = sza * saz;
    proj_n = sza * caz;
    proj_z = cza;

    proj0_e = sza0 * saz0;
    proj0_n = sza0 * caz0;
    proj0_z = cza0;

    multiplier = CMaked( 0.0, R2C_SIGN * radperm );

    /* loop over dipoles */
    for (i = 0; i < n_cols; i++) {
        for (j = 0; j < n_rows; j++) {
            dipl_e = (i + 1 - 2.5) * dpl_sep;
            dipl_n = (j + 1 - 2.5) * dpl_sep;
            dipl_z = 0.0;
            PhaseShift = CExpd( CScld( multiplier,
                                  (dipl_e * (proj_e - proj0_e)
                                 + dipl_n * (proj_n - proj0_n)
                                 + dipl_z * (proj_z - proj0_z)) ) );
            // sum for p receptors
            response[0] = CAddd( response[0], PhaseShift );
            response[1] = CAddd( response[1], PhaseShift );
            // sum for q receptors
            response[2] = CAddd( response[2], PhaseShift );
            response[3] = CAddd( response[3], PhaseShift );
        }
    }
    // assuming that the beam centre is normal to the ground plane, the separation should be used instead of the za.
    // ground_plane = 2.0 * sin( 2.0*pi * dpl_hgt/lambda * cos(za) );

    //fprintf(stdout,"calib: dpl_hgt %f radperm %f za %f\n",dpl_hgt,radperm,za);

    ground_plane = 2.0 * sin(dpl_hgt * radperm * cos(za)) / n_dipoles;

    slaH2e(az0, DPIBY2 - za0, lat, &beam_ha, &beam_dec);

    // ground_plane = 2.0*sin(2.0*DPI*dpl_hgt/lambda*cos(slaDsep(beam_ha,beam_dec,ha,dec))) / n_dipoles;

    if (scaling == 1) {
        ground_plane /= (2.0 * sin(dpl_hgt * radperm));
    }
    else if (scaling == 2) {
        ground_plane /= (2.0 * sin( 2.0*DPI* dpl_hgt/lambda * cos(za) ));
    }

    parallactic_angle_correction_analytic( rot, lat, az, za );

    //fprintf(stdout,"calib:HA is %f hours \n",ha*DR2H);
    // rot is the Jones matrix, response just contains the phases, so this should be an element-wise multiplication.
    for (i = 0; i < 4; i++)
        response[i] = CScld( response[i], rot[i] * ground_plane );
    //fprintf(stdout,"calib:HA is %f groundplane factor is %f\n",ha*DR2H,ground_plane);
    return (result);

} /* calcEjones_analytic */

void parallactic_angle_correction_analytic(
    double *P,    // output rotation matrix
    double lat,   // observing latitude (radians)
    double az,    // azimuth angle (radians)
    double za)    // zenith angle (radians)
{
    double el = DPIBY2 - za;

    float ha, dec;
    slaH2e(az, el, lat, &ha, &dec);

    double sl = sin(lat);
    double cl = cos(lat);

    double sh = sin(ha);
    double ch = cos(ha);

    double sd = sin(dec);
    double cd = cos(dec);

    P[0] = cl*cd + sl*sd*ch;
    P[1] = -sl*sh;
    P[2] = sd*sh;
    P[3] = ch;
}

void parallactic_angle_correction_fee2016(
    double *P,    // output rotation matrix
    double lat,   // observing latitude (radians)
    double az,    // azimuth angle (radians)
    double za)    // zenith angle (radians)
{
    double R[4], S[4];

    // I'm not sure why this works, but apparently it does...
    parallactic_angle_correction_analytic( R, lat,    az, za );
    parallactic_angle_correction_analytic( S ,DPIBY2, az, za );

    // R x S
    P[0] = R[0]*S[0] + R[1]*S[2];
    P[1] = R[0]*S[1] + R[1]*S[3];
    P[2] = R[2]*S[0] + R[3]*S[2];
    P[3] = R[2]*S[1] + R[3]*S[3];
}
<|MERGE_RESOLUTION|>--- conflicted
+++ resolved
@@ -488,8 +488,7 @@
 
                     // "Convert" the real jones[8] output array into out complex E[4] matrix
                     for (n = 0; n<NPOL*NPOL; n++){
-<<<<<<< HEAD
-                        E[n] = CMaked(jones[n*2], jones[n*2+1]);
+                        E[n] = CMaked(jones[config_idx][n*2], jones[config_idx][n*2+1]);
                     }
 
                     // Memory clean up required by Hyperbeam
@@ -504,22 +503,6 @@
                     //   [ XX XY ] --> [ XY XX ]
                     //   [ YX YY ] --> [ YY YX ]
                     swap_columns( E, E );
-=======
-                        // For some reason, it is necessary to swap X and Y (perhaps this code implicitly
-                        // defines them differently compared to Hyperbeam). This can be achieved by mapping
-                        // Hyperbeam's output into the Jones matrix thus:
-                        //   [ XX XY ] --> [ XY XX ]
-                        //   [ YX YY ] --> [ YY YX ]
-                        // This is equivalent to mapping the (4-element array) indices thus:
-                        //   0 --> 1
-                        //   1 --> 0
-                        //   2 --> 3
-                        //   3 --> 2
-                        // which is achieved by the following translation (n --> m):
-                        int m = n - n%2 + (n+1)%2;
-                        E[m] = CMaked(jones[config_idx][n*2], jones[config_idx][n*2+1]);
-                    }
->>>>>>> 460da556
                 }
 
                 mult2x2d(M[ant], invJref, G); // M x J^-1 = G (Forms the "coarse channel" DI gain)
