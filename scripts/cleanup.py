#!/usr/bin/env python3

import subprocess
import sys
import argparse
import glob
import re
import logging
logger = logging.getLogger(__name__)

from vcstools.config import load_config_file
from vcstools.general_utils import setup_logger

def opt_parser():
    # Dictionary for choosing log-levels
    loglevels = dict(DEBUG=logging.DEBUG,
                     INFO=logging.INFO,
                     WARNING=logging.WARNING)
    beam_models = ['analytic', 'advanced', 'full_EE']
    parser = argparse.ArgumentParser(description="Tool for cleaning up after processing MWA Pulsar Data on Galaxy")
    parser.add_argument("-o", "--obs", type=int, default=None, help="Observation ID you want to process [no default]")
    parser.add_argument("--raw", action="store_true", default=False,
                        help="Add this option if you want to remove the raw and/or recombined files for an observation")
    parser.add_argument("--beamformed", action="store_true", default=False,
                        help="Add this option if you want to remove the recombined files for an observation")
    parser.add_argument("-V", "--version", action="store_true", help="Print version and quit")
    parser.add_argument("-L", "--loglvl", type=str, help="Logger verbosity level. Default: INFO", 
                                    choices=loglevels.keys(), default="INFO")
    return parser.parse_args(), loglevels

def munlink_files(folder, file_type):
    while True:
        question = 'Preparing to delete {0} files from {1}. Proceed [y/n]? '.format(file_type, folder)
        authority = raw_input(question)
        if (authority == "Y") or (authority =="y"):
            for file in glob.iglob(folder+"/*"):
                if re.search(file_type,file):
                    command = "munlink {0}".format(file)
                    subprocess.call(command, shell=True)
            break
        elif (authority == "N") or (authority ==  "n"):
            break
        else:
            logger.error("Unrecognized input option, please try again.")


def remove_raw(obs):
    comp_config = load_config_file()
    raw_folder = os.path.join(comp_config['base_data_dir'], str(obs), "raw")
    combined_folder = os.path.join(comp_config['base_data_dir'], str(obs), "combined")
    
    raw_files = False
    tar_files = False
    combined_files = False
    ics_files = False
    for file in glob.iglob("{0}/*".format(raw_folder)):
        if re.search('dat', file):
            raw_files = True
    for file in glob.iglob("{0}/*".format(combined_folder)):
        if re.search('tar', file):
            tar_files = True
        if re.search('ch\d{3}', file):
            combined_files = True
        if re.search('ics', file):
            ics_files = True
    
    if raw_files:
        munlink_files(raw_folder, "dat")
    if tar_files:
        munlink_files(combined_folder, "tar")
    if combined_files:
        munlink_files(combined_folder, "ch\d{3}")
    if ics_files:
        munlink_files(combined_folder, "ics")
        
def remove_beamformed(obs, pointing=None):
    comp_config = load_config_file()
    pointing_folder = os.path.join(comp_config['base_data_dir'], str(obs), "pointings")
    if not pointing:
        authority = ('No pointing specified, would you like to remove all pointings for this observation?')
        if (authority == "Y") or (authority == "y"):
            pointings = glob.glob("{0}/*:*:*:*:*")
            if not pointings:
                logger.error("No valid pointings in {0}. Exiting...")
                sys.exit(0)
            else:
                for pointing in pointings:
                    logger.info("Checking if pointing {0} has been uploaded to MWA Pulsar Database...".format(pointing))
                    
            # Upload to MWA Pulsar Database if not there already
            # Remove each pointing
    return




if __name__ == '__main__':
    args, loglevels = opt_parser()
    if args.version:
<<<<<<< HEAD
        from vcstools.general_utils import print_version
        print_version()
    
=======
        try:
            import version
            logger.info(version.__version__)
            sys.exit(0)
        except ImportError as ie:
            logger.error("Couldn't import version.py - have you installed vcstools?")
            logger.error("ImportError: {0}".format(ie))
            sys.exit(0)

>>>>>>> a3506582
    # set up the logger for stand-alone execution
    logger = setup_logger(logger, log_level=loglevels[args.loglvl])

    if args.raw:
        remove_raw(args.obs)
    if args.beamformed:
        logger.error("Sorry, this option is not implemented yet :(")



<|MERGE_RESOLUTION|>--- conflicted
+++ resolved
@@ -97,11 +97,6 @@
 if __name__ == '__main__':
     args, loglevels = opt_parser()
     if args.version:
-<<<<<<< HEAD
-        from vcstools.general_utils import print_version
-        print_version()
-    
-=======
         try:
             import version
             logger.info(version.__version__)
@@ -111,8 +106,7 @@
             logger.error("ImportError: {0}".format(ie))
             sys.exit(0)
 
->>>>>>> a3506582
-    # set up the logger for stand-alone execution
+# set up the logger for stand-alone execution
     logger = setup_logger(logger, log_level=loglevels[args.loglvl])
 
     if args.raw:
