#!/usr/bin/env python


"""
Script to calculate the array factor and determine the tied-array beam of the MWA.

Author: Bradley Meyers
Date: 2016-12-8
"""

# numerical and maths modules
import numpy as np
from astropy.time import Time
import astropy.units as u
from astropy.constants import c, k_B
# use updated astropy ephemerides

#utility and processing modules
import os
import sys
from mpi4py import MPI
import argparse
import logging
import time as timing
import requests
import random
from astropy.table import Table
from astropy.coordinates import SkyCoord
import gc
gc.enable()

#from mwapy import ephem_utils,metadata
from vcstools.metadb_utils import getmeta, get_common_obs_metadata, get_ambient_temperature
from vcstools.pointing_utils import getTargetAZZA, getTargetRADec
from vcstools.general_utils import setup_logger, split_remove_remainder
from vcstools import data_load
from mwa_pb import primary_beam as pb
from mwa_pb import config
import mwa_hyperbeam
beam = mwa_hyperbeam.FEEBeam(config.h5file)
from vcstools.beam_calc import get_Trec
from vcstools.beam_sim import getTileLocations, get_obstime_duration, partial_convolve_sky_map,\
                              calcWaveNumbers, calcSkyPhase, calcArrayFactor, calc_pixel_area,\
                              calc_geometric_delay_distance, cal_phase_ord

logger = logging.getLogger(__name__)


def createArrayFactor(za, az, pixel_area, data):
    """
    Primary function to calculate the array factor with the given information.

    Input:
      delays - the beamformer delays required for point tile beam (should be a set of 16 numbers)
      time -  the time at which to evaluate the target position (as we need Azimuth and Zenith angle, which are time dependent)
      obsfreq - the centre observing frequency for the observation
      eff - the array efficiency (frequency and pointing dependent, currently require engineers to calculate for us...)
      flagged_tiles - the flagged tiles from the calibration solution (in the RTS format)
      xpos - x position of the tiles
      ypos - y position of the tiles
      zpos - z position of the tiles
      theta_res - the zenith angle resolution in degrees
      phi_res - the azimuth resolution in degrees
      za_chunk - list of ZA to compute array factor for
      write -  whether to actually write a file to disk
      rank - mpi rank (thread index)
    Return:
      results -  a list of lists cotaining [ZA, Az, beam power], for all ZA and Az in the given band
    """
    obsid = data['obsid']
    ra = data['ra']
    dec = data['dec']
    times = data['time']
    delays = data['delays']
    xpos = data['x']
    ypos = data['y']
    zpos = data['z']
    cable_delays = data['cd']
    theta_res = data['tres']
    phi_res = data['pres']
    beam_model = data['beam']
    coplanar = data['coplanar']
    ord_version = data['ord_version']
    no_delays = data['no_delays']
    plot_jobid = data['plot_jobid']

    # work out core depent part of data to process
    nfreq = len(data['freqs'])
    ifreq = rank % nfreq
    ichunk = rank // nfreq
    obsfreq = data['freqs'][ifreq]

    logger.info( "rank {:3d} Calculating phase of each sky position for each tile".format(rank))
    # calculate the relevent wavenumber for (theta,phi)
    #logger.info( "rank {:3d} Calculating wavenumbers".format(rank))
    if ord_version:
        #gx, gy, gz = calc_geometric_delay_distance((np.pi / 2) - az, za)
        gx, gy, gz = calc_geometric_delay_distance(az, za)
        logger.debug("rank {:3d} Wavenumbers shapes: {} {} {}".format(rank, gx.shape, gy.shape, gz.shape))

        # phase of each sky position for each tile
        ph_tile = cal_phase_ord(xpos, ypos, zpos, cable_delays, gx, gy, gz, obsfreq,
                                coplanar=coplanar, no_delays=no_delays)
        gx = gy = gz = None # Dereference for garbage collection
    else:
        kx, ky, kz = calcWaveNumbers(obsfreq, (np.pi / 2) - az, za)
        #logger.debug("kx[0] {} ky[0] {} kz[0] {}".format(kx[0], ky[0], kz[0]))
        logger.debug("rank {:3d} Wavenumbers shapes: {} {} {}".format(rank, kx.shape, ky.shape, kz.shape))

        # phase of each sky position for each tile
        ph_tile = calcSkyPhase(xpos, ypos, zpos, kx, ky, kz, coplanar=coplanar)
        kx = ky = kz = None # Dereference for garbage collection


    requests.get('https://ws.mwatelescope.org/progress/update',
                 params={'jobid':plot_jobid,
                         'workid':rank,
                         'current':2,
                         'total':5,
                         'desc':'Tile beam'})

    # calculate the tile beam at the given Az,ZA pixel
    logger.info( "rank {:3d} Calculating tile beam".format(rank))
    if beam_model == 'hyperbeam':
        # This method is no longer needed as mwa_pb uses hyperbeam
        jones = beam.calc_jones_array(az, za, obsfreq, delays, [1.0] * 16, True)
        jones = jones.reshape(za.shape[0], 1, 2, 2)
        vis = pb.mwa_tile.makeUnpolInstrumentalResponse(jones, jones)
        jones = None # Dereference for garbage collection
        tile_xpol, tile_ypol = (vis[:, :, 0, 0].real, vis[:, :, 1, 1].real)
        vis = None # Dereference for garbage collection
    elif beam_model == 'analytic':
        tile_xpol, tile_ypol = pb.MWA_Tile_analytic(za, az,
                                                freq=obsfreq, delays=[delays, delays],
                                                zenithnorm=True,
                                                power=True)
    elif beam_model == 'advanced':
        tile_xpol, tile_ypol = pb.MWA_Tile_advanced(za, az,
                                                freq=obsfreq, delays=[delays, delays],
                                                zenithnorm=True,
                                                power=True)
    elif beam_model == 'full_EE':
        tile_xpol, tile_ypol = pb.MWA_Tile_full_EE(za, az,
                                                freq=obsfreq, delays=np.array([delays, delays]),
                                                zenithnorm=True,
                                                power=True,
                                                interp=False)
    #logger.info("rank {:3d} Combining tile pattern".format(rank))
    tile_pattern = np.divide(np.add(tile_xpol, tile_ypol), 2.0)
    tile_pattern = tile_pattern.flatten()
    logger.debug("max(tile_pattern) {}".format(max(tile_pattern)))


    omega_A_times = []
    sum_B_T_times = []
    sum_B_times   = []
    phased_array_pattern_times = []
    for ti, time in enumerate(times):
        requests.get('https://ws.mwatelescope.org/progress/update',
                    params={'jobid':plot_jobid,
                            'workid':rank,
                            'current':3+ti,
                            'total'  :3+len(times),
                            'desc':'{}/{} array factor'.format(1+ti, len(times))})
        # get the target azimuth and zenith angle in radians and degrees
        # these are defined in the normal sense: za = 90 - elevation, az = angle east of North (i.e. E=90)
        logger.info( "rank {:3d} Calculating phase of each sky position for the target at time {}".format(rank, time))
        srcAz, srcZA, _, _ = getTargetAZZA(ra, dec, time)# calculate the target (kx,ky,kz)

        if ord_version:
            #t_gx, t_gy, t_gz = calc_geometric_delay_distance((np.pi / 2) - srcAz, srcZA)
            t_gx, t_gy, t_gz = calc_geometric_delay_distance(srcAz, srcZA)

            # phase of each sky position for each tile
            ph_target = cal_phase_ord(xpos, ypos, zpos, cable_delays, t_gx, t_gy, t_gz, obsfreq,
                                      coplanar=coplanar, no_delays=no_delays)
        else:
            target_kx, target_ky, target_kz = calcWaveNumbers(obsfreq, (np.pi / 2) - srcAz, srcZA)

            # Get phase of target for each tile phase of each sky position for each tile
            ph_target = calcSkyPhase(xpos, ypos, zpos, target_kx, target_ky, target_kz)

        # determine the interference pattern seen for each tile
        logger.info( "rank {:3d} Calculating array_factor".format(rank))
        #logger.debug("rank {:3d} ti: {} ph_tile {}".format(rank, ti, ph_tile))
        #logger.debug("rank {:3d} ti: {} ph_target {}".format(rank, ti, ph_target))
        array_factor, array_factor_power = calcArrayFactor(ph_tile, ph_target)
        ph_target = None # Dereference for garbage collection

        #logger.debug("array_factor_power[0] {}".format(array_factor_power[0]))
        logger.debug("rank {:3d} array_factor[0] {}".format(rank, array_factor[0]))
        logger.debug("rank {:3d} array_factor shapes: {}".format(rank, array_factor.shape))
        logger.debug("rank {:3d} array factor maximum = {}".format(rank, np.amax(array_factor_power)))

        # calculate the phased array power pattern
        logger.info( "rank {:3d} Calculating phased array pattern".format(rank))
        logger.debug("rank {:3d} tile_pattern.shape {} array_factor_power.shape {}".format(rank, tile_pattern.shape, array_factor_power.shape))
        phased_array_pattern = np.multiply(tile_pattern, array_factor_power)
        #phased_array_pattern = tile_pattern[0][0] * np.abs(array_factor)**2 # indexing due to tile_pattern now being a 2-D array
        phased_array_pattern_times.append(phased_array_pattern)

        # add this contribution to the beam solid angle
        logger.info( "rank {:3d} Calculating omega_A".format(rank))
        #omega_A_array = np.sin(za) * array_factor_power * np.radians(theta_res) * np.radians(phi_res)
        #omega_A_array = np.multiply(np.multiply(np.multiply(np.sin(za), array_factor_power), np.radians(theta_res)), np.radians(phi_res))
        omega_A_array = np.multiply(array_factor_power, pixel_area)
        logger.debug("rank {:3d} omega_A_array shapes: {}".format(rank, omega_A_array.shape))
        omega_A = np.sum(omega_A_array)
        logger.debug("rank {:3d} freq {:.2f}MHz beam_area: {}".format(rank, obsfreq/1e6, omega_A))
        omega_A_times.append(omega_A)
        #logger.debug("omega_A[1] vals: za[1] {}, array_factor_power[1] {}, theta_res {}, phi_res {}".format(za[1], array_factor_power[1], theta_res, phi_res))
        #logger.debug("omega_A[1] {}".format(omega_A_array[1]))

        # Do a partial sum over the sky and frequency to be finished outside of the function
        sum_B_T, sum_B = partial_convolve_sky_map(az, za, pixel_area, phased_array_pattern, obsfreq, time)
        sum_B_T_times.append(sum_B_T)
        sum_B_times.append(sum_B)
    ph_tile = None # Dereference for garbage collection

    # Average over time
    #omega_A = np.average(omega_A_times)
    #sum_B_T = np.average(sum_B_T_times)
    #sum_B   = np.average(sum_B_times)
    #phased_array_pattern = np.average(phased_array_pattern_times, axis=0)
    logger.debug("rank {:3d} phased_array_pattern: {}".format(rank, phased_array_pattern))
    logger.debug("rank {:3d} omega_A_times: {}".format(rank, omega_A_times))
    logger.info("rank {:3d} done".format(rank))

    # return lists of results for each time step
    return np.array(omega_A_times), np.array(sum_B_T_times), np.array(sum_B_times), np.array(phased_array_pattern_times)

###############
## Setup MPI ##
###############
comm = MPI.COMM_WORLD
rank = comm.Get_rank()
size = comm.Get_size()

if __name__ == "__main__":
    #dictionary for choosing log-levels
    loglevels = dict(DEBUG=logging.DEBUG,
                    INFO=logging.INFO,
                    WARNING=logging.WARNING,
                    ERROR = logging.ERROR)
    #####################
    ##  OPTION PARSING ##
    #####################
    beam_models = ['analytic', 'advanced', 'full_EE', 'hyperbeam']
    parser = argparse.ArgumentParser(description="""Script to calculate the array factor required to model the tied-array beam for the MWA.
                                     This is an MPI-based simulation code and will use all available processes when run
                                     (i.e. there is no user choice in how many to use)""",\
                                     formatter_class=argparse.ArgumentDefaultsHelpFormatter)

    obsargs = parser.add_argument_group('Observation options.')
    obsargs.add_argument("-o", "--obsid", type=str,
                         help="""Observation ID (used to figure out spatial configuration of array).
                              Also used to retrieve observation start-time and duration.""")
    obsargs.add_argument("--metafits", type=str,
                         help="Metafits file location")
    obsargs.add_argument("-f", "--freq", type=float, nargs='+', default=None,
                         help="The centre observing frequency for the observation (in Hz!)")
    obsargs.add_argument("--flagged_tiles", type=str, nargs='+',
                         help="The tiles flagged as in when running the RTS. Must be a list of space separated tile numbers, e.g. 0 1 2 5")
    obsargs.add_argument("--delays", type=int, nargs='+', default=[0] * 16,
                         help="The tile delays")
    obsargs.add_argument("-e", "--efficiency", type=float, default=1,
                         help="Frequency and pointing dependent array efficiency")
    obsargs.add_argument("--coplanar", action='store_true',
                         help="Assume the array is co-planar (i.e. height above array centre is 0 for all tiles)")

    tarargs = parser.add_argument_group('Target options.')
    tarargs.add_argument("-p", "--target", type=str,
                         help="The RA and DEC of the target pointing (i.e the desired phase-centre). Should be formtted like: hh:mm:ss.ss_dd:mm:ss.ss")
    tarargs.add_argument("-b", "--begin", type=int,
                         help="""The GPS time to begin the simulation from. This will override whatever is read from the metafits.""")
    tarargs.add_argument("-d", "--duration", type=int,
                         help="""The duration of the simulation in seconds from the begin time. This will override whatever is read from the metafits.""")
    tarargs.add_argument("-s", "--step", type=int, default=1800,
                         help="""The step between simulations in seconds. Default: 1800 (30 mins).""")

    simargs = parser.add_argument_group('Simulation area options.')
    simargs.add_argument("--grid_res", type=float, nargs=2, default=(0.1,0.1),
                         help="""Resolution of the Azimuth (Az) and Zenith Angle (ZA) grid to be created in degrees.
                              Be warned: setting these too small will result in a MemoryError and the job will die.""")
    simargs.add_argument("--az", type=float, nargs=2, default=(0., 360.),
                         help="""The Azimuth (Az) range in degrees. Default: 0 360.""")
    simargs.add_argument("--za", type=float, nargs=2, default=(0., 90.),
                         help="""The Zenith Angle (ZA) range in degrees. Default: 0 90.""")

    simargs.add_argument("--ra_dec_projection", action='store_true',
                         help="""If this option is used calculate a RA and Dec projection instead of an Az ZA projection.
                                 Shouldn't be used for SEFD calculations""")
    simargs.add_argument("--ra_dec_res", type=float, nargs=2, default=(0.01, 0.01),
                         help="""Resolution of the RA and Declination grid to be created in degrees.
                              Be warned: setting these too small will result in a MemoryError and the job will die.""")
    simargs.add_argument("--ra_radius", type=float, default=1.,
                         help="""The radius of the RA search area in degrees. Default: 1.""")
    simargs.add_argument("--dec_radius", type=float, default=1.,
                         help="""The radius of the Declination search area in degrees. Default: 1.""")

    outargs = parser.add_argument_group('Output options.')
    outargs.add_argument("--out_dir", type=str, default=".",
                         help="Location (full path) to write the output data files")
    outargs.add_argument("--out_name", type=str, default="pabeam",
                         help="The beginning of the output file name, ment to be used as a label. Default: pabeam")
    outargs.add_argument("--write", action='store_true',
                         help="""Write the beam pattern to disk when done calculating.
                                 If this option is not passed, you will just get a '.stats' files containing basic
                                 information about simulation parameters and the calculated gain.""")

    othargs = parser.add_argument_group('Other options.')
    othargs.add_argument("--beam_model", type=str, default='hyperbeam',
                         help="""Decides the beam approximation that will be used. Options:
                                 "analytic" the analytic beam model (2012 model, fast and reasonably accurate),
                                 "advanced" the advanced beam model (2014 model, fast and slighty more accurate),
                                 "full_EE" the full EE model (2016 model, slow but accurate) or
                                 "hyperbeam" the rust accelerated full EE model. Default: "hyperbeam" """)
    othargs.add_argument("--ord_version", action='store_true',
                         help="""Use the ord version of the phase calculations to include cable delays.""")
    othargs.add_argument("--no_delays", action='store_true',
                         help="""Set the cable delays to zero so tehey don't effect the calculation.""")
    othargs.add_argument("-L", "--loglvl", type=str, choices=loglevels.keys(), default="INFO",
                         help="Logger verbositylevel. Default: INFO")
    args = parser.parse_args()

    # set up the logger for stand-alone execution
    logger = setup_logger(logger, log_level=loglevels[args.loglvl])

    if rank == 0:
        logger.info("will use {0} processes".format(size))

        if args.flagged_tiles is None:
            flags = []
        else:
            flags = args.flagged_tiles
        delays = args.delays

        # same for obs time, master reads and then distributes
        logger.info("getting times")
        obs_begin, obs_duration = get_obstime_duration(args.metafits)
        if not args.begin:
            # Use observation begin time from metafits
            args.begin = Time(obs_begin, format='isot', scale='utc').gps
        if not args.duration:
            # Use observation duration time from metafits
            args.duration = int(obs_duration)
        sim_end = args.begin + args.duration -1
        # Make a range of times to test
        times_range = np.arange(args.begin, sim_end, args.step)
        # Centre the range
        times_range = times_range + (sim_end - times_range[-1]) // 2
        logger.info("running for {} time steps: {}".format(len(times_range), times_range))
        # Convert to astropy format
        times = Time(times_range, format='gps')

        if args.freq is None:
            # By default use the all coarse channel centre frequencies
            args.freq = np.array(get_common_obs_metadata(1275751816)[-1])*1.28*1e6
        else:
            args.freq = np.array(args.freq)

        # get the tile locations from the metafits
        logger.info("getting tile locations from metafits file")
        xpos, ypos, zpos, cable_delays = getTileLocations(args.obsid, flags, metafits=args.metafits)
        logger.debug("xpos: {}".format(xpos))
        logger.debug("ypos: {}".format(ypos))
        logger.debug("zpos: {}".format(zpos))
        #if args.coplanar:
        #    zpos = np.zeros_like(xpos)


        # small calculations and data gathering from arguments is fine and won't run into trouble by having multiple processes do it simultaneously
        ra, dec = args.target.split("_")
        tres, pres = args.grid_res

        if args.ra_dec_projection:
            coords = SkyCoord(ra, dec, unit=(u.hourangle, u.deg))
            rares, decres = args.ra_dec_res
            # RA angle calculations
            nra = 2 * args.ra_radius // rares + 1
            ras = np.linspace(coords.ra.deg - args.ra_radius, coords.ra.deg + args.ra_radius, int(nra))
            logger.debug("ras(degrees): {}".format(ras))

            # Declination angle calculations
            ndec = 2 * args.dec_radius // decres + 1
            decs = np.linspace(coords.dec.deg - args.dec_radius, coords.dec.deg + args.dec_radius, int(ndec))
            logger.debug("decs(degrees): {}".format(decs))

            rav, decv = np.meshgrid(ras, decs)
            ras = decs = None # Dereference for garbage collection
            rav  = rav.flatten()
            decv = decv.flatten()
            # Convert to Az Za
            azv, zav, _, _ = getTargetAZZA(rav, decv, times[0], units=(u.deg, u.deg))
            rav = decv = None # Dereference for garbage collection
            _, _, tra, tdec = getTargetRADec(azv[0], zav[0], times[0], units=(u.rad, u.rad))
            logger.debug("tra: {} tdec: {}".format(tra, tdec))
            logger.debug("azv[0]: {} zav[0]: {}".format(np.degrees(azv[0]), np.degrees(zav[0])))
        else:

            # Azimuth angle calculations
            za_min, za_max = args.za
            ntheta =  (za_max - za_min) // tres
            za = np.radians(np.linspace(za_min, za_max, int(ntheta)))

            # Zenith angle calculationshgre
            az_min, az_max = args.az
            nphi = (az_max - az_min) // pres
            az = np.radians(np.linspace(az_min, az_max, int(nphi)))

            # Convert az and za into the meshgrid format
            logger.debug("za.shape {} az.shape {}".format(za.shape, az.shape))
            zav, azv = np.meshgrid(za, az)
            za = az = None # Dereference for garbage collection
            logger.debug("zav.shape {} azv.shape {}".format(zav.shape, azv.shape))
            azv = azv.flatten()
            zav = zav.flatten()
            logger.debug("flattened zav.shape {} azv.shape {}".format(zav.shape, azv.shape))
            logger.debug("zav.dtype {} azv.dtype {}".format(zav.dtype, azv.dtype))

        # Calculate pixel area
        pixel_area = calc_pixel_area(zav, pres, tres)

        # Split into chunks dependant on the number of cores
        assert size % len(args.freq) == 0, "Frequencies must be a factor of the number of processors available"
        nchunks = size // len(args.freq)
        azv_chunks = split_remove_remainder(azv, nchunks)
        zav_chunks = split_remove_remainder(zav, nchunks)
        zav = azv = None # Dereference for garbage collection
        pixel_area_chunks = split_remove_remainder(pixel_area, nchunks)

        npositions = [len(chunk) for chunk in azv_chunks]

        # Create a progress plot
        plot_jobid = random.randint(0, 1000) # random job id
        requests.get('https://ws.mwatelescope.org/progress/create',
                     params={'jobid':plot_jobid,
                             'desc':'pabeam simultation',
                             'maxage':43200}) # 12 hours
        logger.info('plot_jobid: {}'.format(plot_jobid))
        logger.info('View the plot at: https://ws.mwatelescope.org/progress/show?jobid={}'.format(plot_jobid))


        # create the object that contains all the data from master
        data = {'obsid' : args.obsid,
                'ra':ra,
                'dec':dec,
                'time':times,
                'delays':delays,
                'flags':flags,
                'freqs': args.freq,
                'x':xpos,
                'y':ypos,
                'z':zpos,
                'cd':cable_delays,
                'tres':tres,
                'pres':pres,
                'beam':args.beam_model,
                'nchunks':nchunks,
                'coplanar':args.coplanar,
                'ord_version':args.ord_version,
                'no_delays':args.no_delays,
                'npositions':npositions,
                'plot_jobid':plot_jobid
                }
        logger.debug("data: {}".format(data))

        # Start timing
        start_time = timing.perf_counter()
    else:
        # create the data object, but leave it empty (will be filled by bcast call)
        data = None

    # now broadcast the data from the master to the slaves
    data = comm.bcast(data, root=0)

    # broadcasting az and za arrays seperately as it can cause overflow errors
    nfreq = len(data['freqs'])
    ichunk = rank // nfreq
    if rank == 0:
        zav_chunk = zav_chunks[ichunk]
        azv_chunk = azv_chunks[ichunk]
        pa_chunk  = pixel_area_chunks[ichunk]
    else:
        zav_chunk = np.empty(data['npositions'][ichunk], dtype=np.float64)
        azv_chunk = np.empty(data['npositions'][ichunk], dtype=np.float64)
        pa_chunk  = np.empty(data['npositions'][ichunk], dtype=np.float64)

    # send data to each rank
    # za
    for i in range(1, size):
        ichunk = i // nfreq
        if rank == 0:
            comm.Send([zav_chunks[ichunk], MPI.DOUBLE], dest=i)
        # receive the data for each rank
        if rank == i:
            comm.Recv([zav_chunk, MPI.DOUBLE], source=0)
    comm.barrier()

    # az
    for i in range(1, size):
        ichunk = i // nfreq
        if rank == 0:
            comm.Send([azv_chunks[ichunk], MPI.DOUBLE], dest=i)
        if rank == i:
            comm.Recv([azv_chunk, MPI.DOUBLE], source=0)
    comm.barrier()

    # pixel area
    for i in range(1, size):
        ichunk = i // nfreq
        if rank == 0:
            comm.Send([pixel_area_chunks[ichunk], MPI.DOUBLE], dest=i)
        if rank == i:
            comm.Recv([pa_chunk, MPI.DOUBLE], source=0)
    comm.barrier()

    logger.debug("rank {:3d} zav_chunk {}".format(rank, zav_chunk))
    logger.debug("rank {:3d} azv_chunk {}".format(rank, azv_chunk))
    if data and (zav_chunk is not None) and (azv_chunk is not None) and (pa_chunk is not None):
        logger.info("broadcast received by worker {0} successfully".format(rank))
    else:
        logger.error("broadcast failed to worker {0}".format(rank))
        logger.error("!!! ABORTING !!!")
        comm.Abort(errorcode=1)


    # wait for all processes to have recieved the data
    comm.barrier()
    #zav_chunks = azv_chunks = pixel_area_chunks = None # Dereference for garbage collection

    # Show progress began
    requests.get('https://ws.mwatelescope.org/progress/update',
                 params={'jobid':data['plot_jobid'],
                         'workid':rank,
                         'current':1,
                         'total'  :3+len(data['time']),
                         'desc':'WaveN_phase'})

    # Perform cacluation
    results_array = createArrayFactor(zav_chunk, azv_chunk, pa_chunk, data)

    requests.get('https://ws.mwatelescope.org/progress/update',
                 params={'jobid':data['plot_jobid'],
                         'workid':rank,
                         'current':3+len(data['time']),
                         'total'  :3+len(data['time']),
                         'desc':'Done'})

    # The different processing time sometimes can cause the following sends to time out without this barrier
    comm.barrier()

    # collect results for the beam area calculation
    if rank != 0:
        comm.send(results_array, dest=0)
    elif rank == 0:
        omega_A_freq_sky_time = np.empty((nfreq, nchunks, len(times)))
        sum_B_T_freq_sky_time = np.empty((nfreq, nchunks, len(times)))
        sum_B_freq_sky_time   = np.empty((nfreq, nchunks, len(times)))
        #phased_array_pattern_freq_sky_time = np.empty_like(np.repeat(np.repeat(zav_chunks, nfreq, axis=0), nchunks, axis=0))
        phased_array_pattern_freq_sky_time = np.empty((nfreq, nchunks, len(times), len(zav_chunks[0])))
        logger.debug("rank {:3d} phased_array_pattern_freq_sky_time.shape: {}".format(rank, phased_array_pattern_freq_sky_time.shape))
        omega_A, sum_B_T, sum_B, phased_array_pattern = results_array
        omega_A_freq_sky_time[0][0] = omega_A
        sum_B_T_freq_sky_time[0][0] = sum_B_T
        sum_B_freq_sky_time[0][0]   = sum_B
        logger.debug("rank {:3d} phased_array_pattern: {}".format(rank, phased_array_pattern))
        logger.debug("rank {:3d} phased_array_pattern.shape: {}".format(rank, phased_array_pattern.shape))
        phased_array_pattern_freq_sky_time[0][0] = phased_array_pattern
        logger.debug("rank {:3d} phased_array_pattern_freq_sky_time[0][0]: {}".format(rank, phased_array_pattern_freq_sky_time[0][0]))
        for i in range(1, size):
            ichunk = i // nfreq
            ifreq = i % nfreq
            results_array = comm.recv(source=i)
            omega_A, sum_B_T, sum_B, phased_array_pattern = results_array
            omega_A_freq_sky_time[ifreq][ichunk] = omega_A
            logger.debug("rank {:3d} omega_A: {}".format(rank, omega_A))
            logger.debug("rank {:3d} omega_A_freq_sky_time[ifreq][ichunk]: {}".format(rank, omega_A_freq_sky_time[ifreq][ichunk]))
            sum_B_T_freq_sky_time[ifreq][ichunk] = sum_B_T
            sum_B_freq_sky_time[ifreq][ichunk]   = sum_B
            phased_array_pattern_freq_sky_time[ifreq][ichunk] = phased_array_pattern

    # wait for everything to be collected (not really sure if this is necessary...)
    comm.barrier()

    # calculate the gain for that pointing and frequency and write a "stats" file
    if rank == 0:
        logger.info("pabeam benchmark: {} s".format(timing.perf_counter()-start_time))
        # split the omega_A values into the sky chuncks
        logger.debug("rank {:3d} omega_A_freq_sky_time: {}".format(rank, omega_A_freq_sky_time))
        logger.debug("rank {:3d} omega_A_freq_sky_time[0][0]: {}".format(rank, omega_A_freq_sky_time[0][1]))
        logger.debug("rank {:3d} omega_A_freq_sky_time.shape: {}".format(rank, omega_A_freq_sky_time.shape))
        # Sum over the sky chuncks
        omega_A_freq_time = np.sum(omega_A_freq_sky_time, axis=1)
        logger.debug("rank {:3d} omega_A_freq_time: {}".format(rank, omega_A_freq_time))
        logger.debug("rank {:3d} omega_A_freq_time.shape: {}".format(rank, omega_A_freq_time.shape))

        freqs_vertical = np.array(args.freq).reshape(len(args.freq),1)
        # Convert to eff area and gain (work out for each frequency then average)
        logger.debug("(c.value / np.array(args.freq))**2: {}".format((c.value / freqs_vertical)**2))
        logger.debug("omega_A_freq_time: {}".format(omega_A_freq_time))
        eff_area_freq_time = args.efficiency * 4 * np.pi * (c.value / freqs_vertical)**2 / omega_A_freq_time
        #gain_freq = (1e-26) * eff_area / (2 * k_B.value)
        gain_freq_time = (1e-26) * eff_area_freq_time / (2 * k_B.value)

        # Sum all the partial sums then do the final division
        #t_ant = np.sum(sum_B_T_sky_freq) / np.sum(sum_B_sky_freq)
<<<<<<< HEAD
        logger.debug("sum_B_T_freq_sky_time.shape: {}".format(sum_B_T_freq_sky_time.shape))
        logger.debug("np.sum(sum_B_T_freq_sky_time, axis=1).shape: {}".format(np.sum(sum_B_T_freq_sky_time, axis=1).shape))
        t_ant_freq_time = np.sum(sum_B_T_freq_sky_time, axis=1) / np.sum(sum_B_freq_sky_time, axis=1)
        logger.debug("t_ant_freq_time.shape: {}".format(t_ant_freq_time.shape))

        trec_table = Table.read(data_load.TRCVR_FILE,format="csv")
        t_rec = []
        for freq in args.freq:
            t_rec.append(np.mean(get_Trec(trec_table, freq/1e6)))
=======
        sum_B_T_sky_freq = np.array_split(sum_B_T_sky_freq, nchunks)
        sum_B_sky_freq   = np.array_split(sum_B_sky_freq,   nchunks)
        t_ant_freq = np.sum(sum_B_T_sky_freq, axis=0) / np.sum(sum_B_sky_freq, axis=0)
        t_rec = []
        for freq in args.freq:
            t_rec.append(np.mean(get_Trec(freq, trcvr_file=data_load.TRCVR_FILE)))
>>>>>>> d0d49a96
        # TODO once Daniel Ung tells us how to calculate this impliment it
        eta = 0.98 # Radiation Efficiency
        t_0 = get_ambient_temperature(args.obsid) # ambient temperature (K)
        t_sys_freq_time = eta * t_ant_freq_time + ( 1 - eta ) * t_0 + np.array(t_rec).reshape(len(args.freq),1)
        logger.debug("t_sys_freq_time.shape: {}".format(t_sys_freq_time.shape))
        sefd_freq_time = t_sys_freq_time / gain_freq_time


        # Average over freq then time
        omega_A  = np.average(np.average(omega_A_freq_time, axis=0))
        eff_area = np.average(np.average(eff_area_freq_time, axis=0))
        gain     = np.average(np.average(gain_freq_time, axis=0))
        t_ant    = np.average(np.average(t_ant_freq_time, axis=0))
        t_sys    = np.average(np.average(t_sys_freq_time, axis=0))
        sefd    = np.average(np.average(sefd_freq_time, axis=0))

        gps_times = [int(a) for a in times.gps]

        # Output resutls
        logger.info("==== Summary ====")
        logger.info("** Pointing **")
        logger.info("(RA, Dec)      : {0} {1}".format(ra, dec))
        logger.info("------------------------------------------")
        logger.info("** Time **")
        logger.info("GPS : {0}".format(gps_times))
        logger.info("UTC : {0}".format(list(times.iso)))
        logger.info("MJD : {0}".format(list(times.mjd)))
        logger.info("------------------------------------------")
        logger.info("** Telescope parameters **")
        logger.info("Observation ID       : {0}".format(args.obsid))
        logger.info("Frequency            : {0} MHz".format(args.freq/1e6))
        logger.info("Radiation efficiency : {0}".format(args.efficiency))
        logger.info("Flagged tiles        : {0}".format(" ".join(flags)))
        logger.info("Delays               : {0}".format(' '.join(np.array(delays, dtype=str))))
        logger.info("------------------------------------------")
        logger.info("** Simulation resolution **")
        if args.ra_dec_projection:
            logger.info("#Pixels: {} ra     {} dec".format(nra, ndec))
        else:
            logger.info("#Pixels: {} za     {} az".format(ntheta, nphi))
        logger.info("Theta (ZA) resolution    [deg] : {0}".format(tres))
        logger.info("                      [arcmin] : {0}".format(tres * 60))
        logger.info("Phi   (Az) resolution    [deg] : {0}".format(pres))
        logger.info("                      [arcmin] : {0}".format(pres * 60))
        logger.info("------------------------------------------")
        logger.info("** Calculated quantities **")
        logger.info("Beam solid angle [steradians] : {0}".format(omega_A_freq_time))
        logger.info("Beam solid angle    [sq. deg] : {0}".format(np.degrees(np.degrees(omega_A_freq_time))))
        logger.info("Effective area          [m^2] : {0}".format(eff_area_freq_time))
        logger.info("Effective gain         [K/Jy] : {0}".format(gain_freq_time))
        logger.info("Antena Temperature        [K] : {0}".format(t_ant_freq_time))
        logger.info("System Temperature        [K] : {0}".format(t_sys_freq_time))
        logger.info("SEFD                     [Jy] : {0}".format(sefd_freq_time))

        # write the stats file
        oname = "{0}/{1}_{2}_{3:.2f}-{4:.2f}MHz_tres{5}_pres{6}_{7}_{8}.stats".format(args.out_dir, args.out_name,
                args.obsid, args.freq[0]/1e6, args.freq[-1]/1e6, tres, pres, ra, dec)
        with open(oname, "w") as f:
            f.write("#==== Summary ====\n")
            f.write("#** Pointing **\n")
            f.write("#(RA, Dec)      : {0} {1}\n".format(ra, dec))
            f.write("#\n")
            f.write("#** Time **\n")
            f.write("#GPS : {0}\n".format(gps_times))
            f.write("#UTC : {0}\n".format(list(times.iso)))
            f.write("#MJD : {0}\n".format(list(times.mjd)))
            f.write("#\n")
            f.write("#** Telescope parameters **\n")
            f.write("#Observation ID       : {0}\n".format(args.obsid))
            f.write("#Frequency            : {0} MHz\n".format(list(args.freq/1e6)))
            f.write("#Radiation efficiency : {0}\n".format(args.efficiency))
            f.write("#Flagged tiles        : {0}\n".format(" ".join(flags)))
            f.write("#Delays               : {0}".format(' '.join(np.array(delays, dtype=str))))
            f.write("#\n")
            f.write("#** Simulation resolution **\n")
            if args.ra_dec_projection:
                f.write("#Pixels: {} ra     {} dec\n".format(nra, ndec))
            else:
                f.write("#Pixels: {} za     {} az\n".format(ntheta, nphi))
            f.write("#Theta (ZA) resolution    [deg] : {0}\n".format(tres))
            f.write("#                      [arcmin] : {0}\n".format(tres * 60))
            f.write("#Phi   (Az) resolution    [deg] : {0}\n".format(pres))
            f.write("#                      [arcmin] : {0}\n".format(pres * 60))
            f.write("#\n")
            f.write("#** Average Calculated quantities **\n")
            f.write("#Beam solid angle [steradians] : {0}\n".format(omega_A))
            f.write("#Beam solid angle    [sq. deg] : {0}\n".format(np.degrees(np.degrees(omega_A))))
            f.write("#Effective area          [m^2] : {0}\n".format(eff_area))
            f.write("#Effective gain         [K/Jy] : {0}\n".format(gain))
            f.write("#Antena Temperature        [K] : {0}\n".format(t_ant))
            f.write("#System Temperature        [K] : {0}\n".format(t_sys))
            f.write("#SEFD                     [Jy] : {0}\n".format(sefd))
            # Loop over freqs
            f.write('#"Freq MHz"\t"Time GPS"\t"SEFD Jy"\t"T_sys K"\t"T_ant K"\t"Gain K/Jy"\t"Effective Area m^2"\t"Beam solid angle steradians"\n')
            for freq, sefd_time, t_sys_time, t_ant_time, gain_time, eff_time, omega_A_time in zip(\
                args.freq/1e6, sefd_freq_time, t_sys_freq_time, t_ant_freq_time, gain_freq_time, eff_area_freq_time, omega_A_freq_time):
                for time, sefd, t_sys, t_ant, gain, eff, omega_A in zip(\
                    times, sefd_time, t_sys_time, t_ant_time, gain_time, eff_time, omega_A_time):
                    # write each line of the data
                    # we actually need to rotate out phi values by: phi = pi/2 - az because that's what FEKO expects.
                    # values are calculated using that convetion, so we need to represent that here
                    #f.write("{0:.5f}\t{1:.5f}\t0\t0\t0\t0\t0\t0\t{2}\n".format(res[0], res[1], res[2]))
                    f.write("{0:.2f}\t{1:d}\t{2:.1f}\t{3:.2f}\t{4:.2f}\t{5:.8f}\t{6:.2f}\t{7:.8f}\n".format(freq, int(time.gps), sefd, t_sys, t_ant, gain, eff, omega_A))




        if args.write:
            # Combined phase_array_pattern and write output files
            logger.debug("phased_array_pattern_freq_sky_time.shape: {}".format(phased_array_pattern_freq_sky_time.shape))
            p1, p2, p3, p4 = phased_array_pattern_freq_sky_time.shape
            phased_array_pattern_freq_time = phased_array_pattern_freq_sky_time.reshape((p1, p3, p2*p4))
            # reshape the coordinate chunks to assure it's done the same way
            zav = np.array(zav_chunks).reshape(p2*p4)
            azv = np.array(azv_chunks).reshape(p2*p4)

            logger.info("rank {:3d} writing file".format(rank))
            for freq, phased_array_pattern_time in zip(args.freq, phased_array_pattern_freq_time):
                for time, phased_array_pattern in zip(times, phased_array_pattern_time):
                    oname = "{0}/{1}_{2}_{3:d}_{4:.2f}MHz_tres{5}_pres{6}_{7}_{8}.dat".format(args.out_dir, args.out_name, args.obsid, int(time.gps), freq/1e6, tres, pres, ra, dec)
                    with open(oname, 'w') as f:
                        f.write("##File Type: Far field\n")
                        f.write("##File Format: 3\n")
                        f.write("##Source: mwa_tiedarray\n")
                        f.write("##Date: {}\n".format(list(time.iso)))
                        f.write("#Request Name: FarField\n")
                        f.write("#Frequency: {}\n".format(freq))
                        f.write("#Coordinate System: Spherical\n")
                        if args.ra_dec_projection:
                            f.write("#No. of RA Samples: {}\n".format(int(nra)))
                            f.write("#No. of Dec Samples: {}\n".format(int(ndec)))
                        else:
                            f.write("#No. of Theta Samples: {}\n".format(int(ntheta)))
                            f.write("#No. of Phi Samples: {}\n".format(int(nphi)))
                        #f.write('#\t"Theta"\t"Phi"\t"Re(Etheta)"\t"Im(Etheta)"\t"Re(Ephi)"\t"Im(Ephi)"\t"Gain(Theta)"\t"Gain(Phi)"\t"Gain(Total)"\n')
                        f.write('#"Theta"\t"Phi"\t"Gain(Total)"\n')

                        #for res in results:
                        for zad, azd, pap in zip(np.degrees(zav), np.degrees(azv), phased_array_pattern):
                            # write each line of the data
                            # we actually need to rotate out phi values by: phi = pi/2 - az because that's what FEKO expects.
                            # values are calculated using that convetion, so we need to represent that here
                            #f.write("{0:.5f}\t{1:.5f}\t0\t0\t0\t0\t0\t0\t{2}\n".format(res[0], res[1], res[2]))
                            f.write("{0:.5f}\t{1:.5f}\t{2}\n".format(zad, azd, pap))
        else:
            logger.info("rank {:3d} not writing".format(rank))<|MERGE_RESOLUTION|>--- conflicted
+++ resolved
@@ -605,24 +605,14 @@
 
         # Sum all the partial sums then do the final division
         #t_ant = np.sum(sum_B_T_sky_freq) / np.sum(sum_B_sky_freq)
-<<<<<<< HEAD
         logger.debug("sum_B_T_freq_sky_time.shape: {}".format(sum_B_T_freq_sky_time.shape))
         logger.debug("np.sum(sum_B_T_freq_sky_time, axis=1).shape: {}".format(np.sum(sum_B_T_freq_sky_time, axis=1).shape))
         t_ant_freq_time = np.sum(sum_B_T_freq_sky_time, axis=1) / np.sum(sum_B_freq_sky_time, axis=1)
         logger.debug("t_ant_freq_time.shape: {}".format(t_ant_freq_time.shape))
 
-        trec_table = Table.read(data_load.TRCVR_FILE,format="csv")
-        t_rec = []
-        for freq in args.freq:
-            t_rec.append(np.mean(get_Trec(trec_table, freq/1e6)))
-=======
-        sum_B_T_sky_freq = np.array_split(sum_B_T_sky_freq, nchunks)
-        sum_B_sky_freq   = np.array_split(sum_B_sky_freq,   nchunks)
-        t_ant_freq = np.sum(sum_B_T_sky_freq, axis=0) / np.sum(sum_B_sky_freq, axis=0)
         t_rec = []
         for freq in args.freq:
             t_rec.append(np.mean(get_Trec(freq, trcvr_file=data_load.TRCVR_FILE)))
->>>>>>> d0d49a96
         # TODO once Daniel Ung tells us how to calculate this impliment it
         eta = 0.98 # Radiation Efficiency
         t_0 = get_ambient_temperature(args.obsid) # ambient temperature (K)
