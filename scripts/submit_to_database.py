#! /usr/bin/env python3
"""
Author: Nicholas Swainston
Creation Date: /05/2016

The MWA Pulsar Database was created by David Pallot and he wrote the database call functions.

This code is used to submit observations to the MWA Pulsar Database. The goal is to calculate all need values (flux density, width, scattering) for each observation and  submit them to the pulsar database without having to manually input them.
"""
__author__ = 'Nicholas Swainston'
__date__ = '2016-05-12'


import os
import argparse
import subprocess
import sys
from shutil import copyfile as cp
import math
import glob
import textwrap as _textwrap
import datetime
import numpy as np
from astropy.table import Table

import logging
logger = logging.getLogger(__name__)

#MWA software imports
from mwa_pulsar_client import client

import vcstools.sn_flux_utils as snfe
from vcstools import data_load
from vcstools.metadb_utils import get_common_obs_metadata, get_ambient_temperature
from vcstools.catalogue_utils import get_psrcat_ra_dec
from vcstools import prof_utils
from vcstools.config import load_config_file
from vcstools.job_submit import submit_slurm
from vcstools.general_utils import mdir, setup_logger
from vcstools.gfit import gfit
from vcstools.beam_calc import get_Trec



class LineWrapRawTextHelpFormatter(argparse.RawDescriptionHelpFormatter):
    def _split_lines(self, text, width):
        text = _textwrap.dedent(self._whitespace_matcher.sub(' ', text).strip())
        return _textwrap.wrap(text, width)

class NoAuthError(Exception):

    """Raise when pulsar database authentication is not found"""
    pass

def send_cmd(cmd):
    output = subprocess.Popen(cmd.split(' '), stdin=subprocess.PIPE,
                              stdout=subprocess.PIPE,
                              stderr=subprocess.STDOUT).communicate()[0].decode()
    return output

def get_pulsar_dm_p(pulsar):
    #Gets the ra and dec from the output of PSRCAT
    cmd = 'psrcat -c dm {}'.format(pulsar)
    output = send_cmd(cmd)
    lines = output.split('\n')
    for l in lines[4:-1]:
        columns = l.split()

        if len(columns) > 1:
            dm = columns[1]
    cmd = 'psrcat -c p0 {}'.format(pulsar)
    output = send_cmd(cmd)
    lines = output.split('\n')
    for l in lines[4:-1]:
        columns = l.split()
        if len(columns) > 1:
            p = columns[1]
    return [dm, p]

def get_subbands(metadata):
    """
    Figures out the number of subbands in an observation

    Parameters
    ----------
    metadata: list
        The output of mwa_metadb_utils.get_common_obs_metadata()

    Returns
    -------
    subbands: int
        The number of subbands in the observation
    """
    channels = metadata[-1]
    subbands = 1
    for b, _ in enumerate(channels):
        if b == 0:
            continue
        if not (channels[b] - channels[b-1]) == 1:
            subbands = subbands + 1
    return subbands

def get_db_auth_addr():
    """
    Checks for MWA database usernames and passwords

    Returns:
    --------
    auth: tuple
        The username and password for the pulsar databse
    web_address: string
        The web address of the pulsar database
    """
    web_address = 'https://pulsar-cat.icrar.uwa.edu.au/'
    if 'MWA_PULSAR_DB_USER' in os.environ and 'MWA_PULSAR_DB_PASS' in os.environ:
        auth = (os.environ['MWA_PULSAR_DB_USER'],os.environ['MWA_PULSAR_DB_PASS'])
    else:
        auth = None
        raise NoAuthError(  """
                            No MWA Pulsar Database username/password found
                            Please add the following to your .bashrc:
                            'export MWA_PULSAR_DB_USER="<username>"'
                            'export MWA_PULSAR_DB_PASS="<password>"'
                            'replacing <username> <password> with your MWA Pulsar Database username and password
                            """ )

    return web_address, auth

def check_db_and_create_det(pulsar):
    """
    Checks to see if a pulsar is already on the database. If not, will create a new entry

    Parameters:
    -----------
    puslar: str
        The name of the pulsar

    Returns:
    --------
    new_pulsar: boolean
        If True, this is a new pulsar detection
    """
    web_address, auth = get_db_auth_addr()
    pul_list_dict = client.pulsar_list(web_address, auth)
    logger.debug("pul_list_dict: {}".format(pul_list_dict))
    pul_list_str = ''
    for p in pul_list_dict:
        pul_list_str = pul_list_str + p[u'name']
    logger.debug("pul_list_str: {}".format(pul_list_str))
    if pulsar in pul_list_str:
        logger.info('This pulsar is already on the database')
        #gets Ra and DEC from PSRCAT
        pulsar_ra_dec = get_psrcat_ra_dec(pulsar_list=[pulsar])
        _, pul_ra, pul_dec = pulsar_ra_dec[0]
        new_pulsar = False
    else:
        logger.info('Congratulations you have detected ' + pulsar + ' for the first time with the MWA')
        #gets Ra and DEC from PSRCAT
        pulsar_ra_dec = get_psrcat_ra_dec(pulsar_list=[pulsar])
        _, pul_ra, pul_dec = pulsar_ra_dec[0]
        #then adds it to the database
        client.pulsar_create(web_address, auth, name = pulsar, ra = pul_ra, dec = pul_dec)
        new_pulsar = True
    return new_pulsar

def get_filetypes_from_db(obsid, pulsar, filetype):
    """
    Searches the pulsar database and returns the given obsid/pulsar/filetype files

    Parameters:
    -----------
    obsid: int
        Observation ID
    pulsar: string
        The name of the puslar
    filetype: int
        The type of file to search for. Options are:
        1: Archive, 2: Timeseries, 3: Diagnostics, 4: Calibration Solution, 5: Bestprof

    Returns:
    --------
    myfiles: list
        A list of filenames fitting the given parameters
    """
    def find_obj(search_key, arrdict, search_for): #for searching the various dictionaries in client
        for mydict in arrdict:
            if mydict[search_key] == search_for:
                return mydict

    #Check if any files of the filetype exist
    web_address, auth = get_db_auth_addr()
    obs_dets = client.detection_get(web_address, auth, observationid=obsid)
    if not obs_dets:
        logger.warn("No detections for this obs ID")
        return []

    detection       = find_obj("pulsar", obs_dets, pulsar)
    if not detection:
        logger.warn("No detections for this pulsar")
        return []

    allfiles_list   = detection["detection_files"]
    is_filetype     = bool(find_obj("filetype", allfiles_list, filetype))
    if not is_filetype:
        logger.warn("No files of the specified type available for this pulsar & obsid")
        return []

    #find the files with the filetype
    myfiles = []
    for detfile in allfiles_list:
        if detfile["filetype"] == filetype:
            myfiles.append(detfile["filename"])

    return myfiles

def upload_cal_files(obsid, cal_id, cal_dir_to_tar, srclist, caltype=2):
    """
    Uploads the calibrator solutions to the MWA pulsar database

    Parameters:
    -----------
    obsid: int
        The observation ID
    cal_id: int
        The calibrator ID
    cal_dir_to_tar: string
        The location of the calibrator RTS directory
    srclist: string
        The path to the sourcelist
    caltype: int
        The type of calibrator. Default: 2
    """
    auth, web_address = get_db_auth_addr()
    client_files_dict = client.calibration_file_by_observation_id(web_address, auth, obsid=cal_id)
    if client_files_dict:
        logger.info("This calibrator already has solutions on the database. Not uploading")
    else:
        zip_loc = zip_calibration_files(cal_dir_to_tar, cal_id, srclist)

        # Check if calibrator has to be made
        cal_list = client.calibrator_list(web_address, auth)
        if not cal_id in [c['observationid'] for c in cal_list]:
            client.calibrator_create(web_address, auth, observationid=str(cal_id))

        # Upload Calibration file
        try:
            client.calibrator_file_upload(web_address, auth, observationid=str(cal_id), filepath=str(zip_loc), caltype=2)
            logger.info("Uploaded calibrator solutions from {} to the database".format(cal_id))
        except:
            logger.warn("Failed to upload calibration files")
        os.remove(zip_loc)

def filename_prefix(obsid, pulsar, bins=None, cal=None):
    """
    Creates a filename prefix depending on inputs

    Parameters:
    -----------
    obsid: int
        The observation ID
    pulsar: str
        The name of the puslar
    bins: int
        The number of bins in the profile
    cal: int
        The calibrator ID

    Returns:
    --------
    pref: str
        The filename prefix
    """
    pref = "{0}_{1}".format(obsid, pulsar)
    if cal:
        pref += "_c{}".format(cal)
    if bins:
        pref += "_b{}".format(bins)
    return pref

def zip_calibration_files(base_dir, cal_obsid, source_file):
    """
    Checkes that all the expected calibration files are where they should be
    and returns the file location of the zipped file
    """
    import tarfile

    #Bandpass calibrations
    bandpass_files = glob.glob("{0}/BandpassCalibration_node0*.dat".format(base_dir))
    if len(bandpass_files) != 24:
        logger.error("Bandpass files not found. Exiting")
        quit()

    #DI Jones matricies
    DIJ_files = glob.glob("{0}/DI_JonesMatrices_node0*.dat".format(base_dir))
    if len(DIJ_files) != 24:
        logger.error("DI Jones matricies not found. Exiting")
        quit()

    #flagged txt files
    if not ( os.path.isfile("{0}/flagged_channels.txt".format(base_dir))
            and os.path.isfile("{0}/flagged_tiles.txt".format(base_dir)) ):
        logger.error("Flag files not found. Exiting")
        quit()

    #rts.in
    rts_files = glob.glob("{0}/rts_{1}*.in".format(base_dir, cal_obsid))
    if len(rts_files) == 0:
        logger.error("No rts in file. Exiting")
        quit()

    #source file
    if not os.path.isfile(source_file):
        logger.error("No source file. Exiting")
        quit()

    #zip the files
    zip_file_location = "{0}/{1}_rts_calibrator.zip".format(base_dir, cal_obsid)
    out = tarfile.open(zip_file_location, mode='w')
    for bf in bandpass_files:
        out.add(bf, arcname=bf.split("/")[-1])
    for DIJ in DIJ_files:
        out.add(DIJ, arcname=DIJ.split("/")[-1])
    for rts in rts_files:
        out.add(rts, arcname=rts.split("/")[-1])
    out.add("{0}/flagged_channels.txt".format(base_dir), arcname="flagged_channels.txt")
    out.add("{0}/flagged_tiles.txt".format(base_dir), arcname="flagged_tiles.txt")
    out.add(source_file, arcname=source_file.split("/")[-1])
    out.close()

    return zip_file_location

def upload_file_to_db(obsid, pulsar, filepath, filetype, metadata=None, coh=True):
    """
    Uploads a file to the pulsar database

    Parameters:
    -----------
    obsid: str
        The observation ID
    pulsar: str
        The name of the pulsar
    filepath: str
        The file path of the file to upload
    filetype: int
        The type of file to upload: 1: Archive, 2: Timeseries, 3: Diagnostics, 4: Calibration Solution, 5: Bestprof
    metadata: list
        OPTINOAL - The output of mwa_metadb_utils.get_common_obs_metadata(obsid). If None, will generate it.
    coh: boolean
        OPTINOAL - Whether this is a coherent detection or not. Default: True
    """
    if not metadata:
        metadata = get_common_obs_metadata(obsid)
    subbands = get_subbands(metadata)
    web_address, auth = get_db_auth_addr()
    client.detection_file_upload(web_address, auth,
                                    observationid = str(obsid),
                                    pulsar = pulsar,
                                    filetype = int(filetype),
                                    coherent = coh,
                                    subband = subbands,
                                    filepath = filepath)

def multi_upload_files(obsid, pulsar, files_dict, metadata=None, coh=True):
    """
    Uploads any number of files to the same obsid/pulsar on the database

    Parameters:
    -----------
    obsid: str
        The observation ID
    pulsar: str
        The name of the pulsar
    files_dict: dict
        A dictionary with keys 1-5 representing filetpes. Each key holds a list containing the files to be uploaded.
    metadata: list
        OPTINOAL - The output of mwa_metadb_utils.get_common_obs_metadata(obsid). If None, will generate it.
    coh: boolean
        OPTINOAL - Whether this is a coherent detection or not. Default: True
    """
    for filetype in files_dict.keys():
        for filename in files_dict[filetype]:
            logger.info("Uploading file to databse: {}".format(filename))
            upload_file_to_db(obsid, pulsar, filename, int(filetype), metadata=metadata, coh=coh)


def launch_pabeam_sim(bestprof_data,
                      metafits_file=None,
                      phi_res=0.05, theta_res=0.05,
                      efficiency=1,
                      nodes=3):
    """
    Submit a job to run the pabeam code to estimate the system equivelent
    flux density and returns a job id so a dependent job to resume the
    submit_to_databse.py code can be launched in a different function.
    """
    # Load computer dependant config file
    comp_config = load_config_file()

    # Unpack bestprof data list
    obsid, prof_psr, dm, period, _, beg, t_int, profile, num_bins, pointing = bestprof_data

    # Parse defaults
    if metafits_file is None:
        metafits_file  = "{0}{1}/{1}_metafits_ppds.fits".format(comp_config['base_data_dir'], obsid)

    # Set up pabeam command
    command = 'srun --export=all -u -n {} pabeam.py'.format(nodes*24)
    command += ' -o {}'.format(obsid)
    command += ' -t {}'.format(t_int)
    command += ' -e {}'.format(efficiency)
    command += ' --metafits {}'.format(metafits_file)
    command += ' -p {}'.format(pointing)
    command += ' --grid_res {} {}'.format(theta_res, phi_res)


    # Set up job
    batch_file_name = 'pabeam_{}_{}_{}'.format(obsid, prof_psr, pointing)
    batch_dir = "{}{}/batch".format(comp_config['base_data_dir'], obsid)
    mdir(batch_dir, "Batch", gid=comp_config['gid'])
    job_id = submit_slurm(batch_file_name, [command],
                          batch_dir=batch_dir,
                          slurm_kwargs={"time": datetime.timedelta(seconds=10*60*60),
                                        "nodes":nodes},
                          module_list=['hyperbeam-python', 'mwa_pb/hyperbeam'],
                          queue='cpuq',
                          cpu_threads=24,
                          mem=12288,
                          vcstools_version='nswainston')#TODO remove
    return job_id

def read_sefd_file(sefd_file):
    with open(sefd_file) as f:
        lines = f.readlines()
        for l in lines:
            if "Effective gain         [K/Jy] :" in l:
                gain = float(l.split("Effective gain         [K/Jy] : ")[1])
            if "Antena Temperature        [K] :" in l:
                t_ant = float(l.split("Antena Temperature        [K] :")[1].strip())
    return gain, t_ant
    


def flux_cal_and_submit(bestprof_data,
                        pul_ra, pul_dec, coh, auth,
                        common_metadata=None, full_meta_data=None,
                        pulsar=None, trcvr=data_load.TRCVR_FILE,
                        simple_sefd=False, sefd_file=None):
    """
    metadata: list from the function get_obs_metadata
    bestprof_data: list from the function get_from_bestprof
    trcvr: the file location of antena temperatures
    """
    #unpack the bestprof_data
    obsid, prof_psr, dm, period, _, beg, t_int, profile, num_bins, pointing = bestprof_data

    # Perform metadata calls
    if common_metadata is None:
        common_metadata, full_meta_data = get_common_obs_metadata(obsid, return_all=True, full_meta_data=full_meta_data)
    obsid, ra, dec, dura, [xdelays, ydelays], centrefreq, channels = common_metadata

    if not pulsar:
        pulsar = prof_psr
    period=float(period)
    num_bins=int(num_bins)

    #get T_sys and gain
    if simple_sefd:
        t_sys, _, gain, u_gain = snfe.find_t_sys_gain(pulsar, obsid,
                                                      obs_metadata=metadata,
                                                      beg=beg, end=(t_int + beg - 1))
    else:
        if sefd_file is None:
            launch_pabeam_sim(bestprof_data)
            sys.exit(0)
        else:
            gain, t_ant = read_sefd_file(sefd_file)
            # TODO work out if the following is reasonable
            u_gain = gain * 0.05
            trec_table = Table.read(trcvr,format="csv")
            t_rec = np.mean(get_Trec(trec_table, centrefreq))
            # TODO once Daniel Ung tells us how to calculate this impliment it
            eta = 0.98 # Radiation Efficiency
            t_0 = get_ambient_temperature(obsid) # ambient temperature (K)
            t_sys = eta * t_ant + ( 1 - eta ) * t_0 + t_rec

    #estimate S/N
    try:
<<<<<<< HEAD
        g_fitter = gfit(profile)
=======
        g_fitter = gfit(profile, clip_type="verbose")
>>>>>>> 5ce11221
        g_fitter.plot_name = f"{obsid}_{pulsar}_{num_bins}_bins_gaussian_fit.png"
        g_fitter.component_plot_name = f"{obsid}_{pulsar}_{num_bins}_bins_gaussian_components.png"
        g_fitter.auto_gfit()
        g_fitter.plot_fit()
        prof_dict = g_fitter.fit_dict
    except (prof_utils.ProfileLengthError, prof_utils.NoFitError):
        prof_dict=None

    if not prof_dict:
        logger.info("Profile couldn't be fit. Using old style of profile analysis")
        prof_dict = prof_utils.auto_analyse_pulse_prof(profile, period)
        if prof_dict:
            sn = prof_dict["sn"]
            u_sn = prof_dict["sn_e"]
            w_equiv_bins = prof_dict["w_equiv_bins"]
            u_w_equiv_bins =  prof_dict["w_equiv_bins_e"]
            w_equiv_phase = w_equiv_bins / num_bins
            u_w_equiv_phase =  u_w_equiv_bins / num_bins
            w_equiv_ms = period/num_bins * w_equiv_bins
            u_w_equiv_ms = period/num_bins * u_w_equiv_bins
            scattering = prof_dict["scattering"]*period/num_bins/1000 #convert to seconds
            u_scattering = prof_dict["scattering_e"]*period/num_bins/1000
            scattered = prof_dict["scattered"]
        else:
            logger.warn("Profile could not be analysed using any methods")
            sn = None
            u_sn = None
            w_equiv_bins = None
            u_w_equiv_bins =  None
            w_equiv_ms = None
            u_w_equiv_ms = None
            scattering = None
            u_scattering = None
            scattered = None
            S_mean = None
            u_S_mean = None
    else:
        sn = prof_dict["sn"]
        u_sn = prof_dict["sn_e"]
        w_equiv_phase = prof_dict["Weq"]
        u_w_equiv_phase =  prof_dict["Weq_e"]
        w_equiv_bins = w_equiv_phase * num_bins
        u_w_equiv_bins = w_equiv_phase * num_bins
        w_equiv_ms = period * w_equiv_phase
        u_w_equiv_ms = period * u_w_equiv_phase
        scattering = prof_dict["Wscat"]*period/1000 #convert to seconds
        u_scattering = prof_dict["Wscat_e"]*period/1000
        scattered = prof_dict["scattered"]

    if prof_dict:
        logger.info("Profile scattered? {0}".format(scattered))
        logger.info("S/N: {0} +/- {1}".format(sn, u_sn))
        logger.debug("Gain {0} K/Jy".format(gain))
        logger.debug("Equivalent width in ms: {0}".format(w_equiv_ms))
        logger.debug("T_sys: {0} K".format(t_sys))
        logger.debug("Bandwidth: {0}".format(bandwidth))
        logger.debug("Detection time: {0}".format(t_int))
        logger.debug("Number of bins: {0}".format(num_bins))

        if scattered:
            logger.info("Profile is scattered. Flux cannot be estimated")
            S_mean = None
            u_S_mean = None
        else:
            # final calc of the mean flux density in mJy
            S_mean = sn * t_sys / ( gain * math.sqrt(2. * float(t_int) * bandwidth)) *\
                    math.sqrt( w_equiv_bins / (num_bins - w_equiv_bins)) * 1000.
            # constants to make uncertainty calc easier
            S_mean_cons = t_sys / ( math.sqrt(2. * float(t_int) * bandwidth)) *\
                    math.sqrt( w_equiv_bins / (num_bins - w_equiv_bins)) * 1000.
            u_S_mean = math.sqrt( math.pow(S_mean_cons * u_sn / gain , 2)  +\
                                math.pow(sn * S_mean_cons * u_gain / math.pow(gain,2) , 2) )

            logger.info('Smean {0:.2f} +/- {1:.2f} mJy'.format(S_mean, u_S_mean))

    #calc obstype
    if (maxfreq - minfreq) == 23:
        obstype = 1
    else:
        obstype = 2

    subbands = get_subbands(common_metadata)
    web_address, auth = get_db_auth_addr()

    #get cal id
    if coh:
        cal_list = client.calibrator_list(web_address, auth)
        cal_already_created = False
        for c in cal_list:
            if ( c[u'observationid'] == int(args.cal_id) ) and ( c[u'caltype'] == calibrator_type ):
                cal_already_created = True
                cal_db_id = c[u'id']
        if not cal_already_created:
            cal_db_id = int(client.calibrator_create(web_address, auth,
                                                  observationid = str(args.cal_id),
                                                  caltype = calibrator_type)[u'id'])
    else:
        cal_db_id = None

    if S_mean is not None:
        #prevent TypeError caused by trying to format Nones given to fluxes for highly scattered pulsars
        S_mean = float("{0:.2f}".format(S_mean))
        u_S_mean = float("{0:.2f}".format(u_S_mean))

    #format data for uploading
    if w_equiv_ms:
        w_equiv_ms = float("{0:.2f}".format(w_equiv_ms))
    if u_w_equiv_ms:
        u_w_equiv_ms = float("{0:.2f}".format(u_w_equiv_ms))
    if scattering:
        scattering = float("{0:.5f}".format(scattering))
    if u_scattering:
        u_scattering = float("{0:.5f}".format(u_scattering))

    det_kwargs = {}
    det_kwargs["observationid"]     = int(obsid)
    det_kwargs["pulsar"]            = str(pulsar)
    det_kwargs["subband"]           = int(subbands)
    det_kwargs["coherent"]          = coh,
    det_kwargs["observation_type"]  = int(obstype)
    det_kwargs["calibrator"]        = cal_db_id
    det_kwargs["startcchan"]        = int(minfreq)
    det_kwargs["stopcchan"]         = int(maxfreq)
    det_kwargs["flux"]              = S_mean
    det_kwargs["flux_error"]        = u_S_mean
    det_kwargs["width"]             = w_equiv_ms
    det_kwargs["width_error"]       = u_w_equiv_ms
    det_kwargs["scattering"]        = scattering
    det_kwargs["scattering_error"]  = u_scattering
    det_kwargs["dm"]                = float(dm)
    try:
        client.detection_create(web_address, auth, **det_kwargs)
    except:
        logger.info("Detection already on database so updating the values")
        client.detection_update(web_address, auth, **det_kwargs)

    logger.info("Observation submitted to database")
    return subbands

"""
Test set:
Run these from the vcstools/database directory

Scattered detection (crab):
python submit_to_database.py -o 1127939368 --cal_id 1127939368 -p J0534+2200 --bestprof tests/test_files/1127939368_J05342200.bestprof -L DEBUG
Expected flux: 7500

Weak detection (it's a 10 min detection):
python submit_to_database.py -o 1222697776 --cal_id 1222695592 -p J0034-0721 --bestprof ../tests/test_files/1222697776_PSR_J0034-0721.pfd.bestprof
Expected flux: 640

Medium detection:
python submit_to_database.py -o 1222697776 --cal_id 1222695592 -p J2330-2005 --bestprof tests/test_files/1222697776_PSR_J2330-2005.pfd.bestprof
Expected flux: ~180

Strong detection:
python submit_to_database.py -o 1226062160 --cal_id 1226054696 -p J2330-2005 --bestprof tests/test_files/1226062160_J2330-2005.bestprof -L DEBUG
S/N: 51.51 +/- 1.16
Flux: 156.04 +/- 34.13 mJy
"""

if __name__ == "__main__":
    # Dictionary for choosing log-levels
    loglevels = dict(DEBUG=logging.DEBUG,
                     INFO=logging.INFO,
                     WARNING=logging.WARNING)

    #Argument parsing
    parser = argparse.ArgumentParser(formatter_class=LineWrapRawTextHelpFormatter, description=_textwrap.dedent("""
    This code is used to submit pulsar detections and observation calibrations to the MWA Pulsar Database. It can calculate all need values (flux density, width, scattering) for each detection and submit them to the pulsar database without having to manually input them. It can also submit diagnostic files such as pulse profiles and calibrations. This code assumes that the observation is coherent and correlated using the RTS so please use --incoh and --andre if your observation is incoherent or correlated using Andre's Tools respectively.

    A common use case is to simply upload a calibration file (this can be done before a detection is uploaded)
    > submit_to_database.py --cal_dir_to_tar <calibration directory> --srclist <srclist> -o <obs ID> -O <calibrator obs ID>
    Another is to record a pulsar detection and its paramters, such as flux density and pulse width, to the database. To do this the bestprof file is needed
    > submit_to_database.py -b <bestprof file location>
    Diagnostic files (see Upload Options) such as PRESTO plots can be uploaded using:
    > submit_to_database.py  -o <obs ID> -O <calibrator obs ID> -p <pulsar> --ppps <PRESTO prepfold output post script file location>
    The diagnostic files can be created using the Dspsr Calculation Options (not robustly tested).
    """))
    parser.add_argument('-o','--obsid',type=str,help='The observation ID (eg. 1221399680).')
    parser.add_argument('-O', '--cal_id',type=str,help='The observation ID of the calibrator.')
    parser.add_argument('-p','--pulsar', type=str,
            help='The pulsar J name.')
    parser.add_argument('--incoh',action='store_true',help='Used for incoherent detections to accurately calculate gain. The default is coherent.')
    parser.add_argument('--andre',action='store_true',help="Used for calibrations done using Andre Offrina's tools. Default is RTS.")
    parser.add_argument('--sefd_file', type=str,
            help='The output file of the pabeam.py code to be used for accurate flux density calculations.')
    parser.add_argument('--simple_sefd', action='store_true',
            help="Just use the tile beam to estimate the SEFD (T_sys and gain) instead of submiting a job to do a full tied-array beam simulation. Default False")
    parser.add_argument("-L", "--loglvl", type=str, choices=loglevels.keys(), default="INFO",
            help="Logger verbosity level. Default: INFO")
    parser.add_argument("-V", "--version", action='store_true', help="Print version and quit")

    calcargs = parser.add_argument_group('Detection Calculation Options', 'All the values of a pulsar detection (such as flux density, width, scattering) can be calculated by this code using either a .besprof file or a soon to be implemented DSPSR equivalent and automatically uploaded to the MWA Pulsar Database. Analysis files can still be uploaded before this step but this will leave the pulsar values as nulls.')
    calcargs.add_argument('-b','--bestprof',type=str,help='The location of the .bestprof file. Using this option will cause the code to calculate the needed parameters to be uploaded to the database (such as flux density, width and scattering). Using this option can be used instead of inputting the observation ID and pulsar name.')
    calcargs.add_argument('--ascii',type=str,help='The location of the ascii file (pulsar profile output of DSPSR). Using this option will cause the code to calculate the needed parameters to be uploaded to the database (such as flux density, width and scattering).')
    calcargs.add_argument('--pointing', type=str,
            help="The pointing of the detection with the RA and Dec seperated by _ in the format HH:MM:SS_+DD:MM:SS, e.g. \"19:23:48.53_-20:31:52.95 19:23:40.00_-20:31:50.00\". This is only required if the bestprof has a non standard input fits file.")
    calcargs.add_argument('--start', type=int,
            help="The start time of the detection in GPS format.")
    calcargs.add_argument('--stop', type=int,
            help="The stop time of the detection in GPS format.")
    calcargs.add_argument('--trcvr',type=str, default=data_load.TRCVR_FILE, help='File location of the receiver temperatures to be used. Only required if you do not want to use the default values located in %(default)s.')

    uploadargs = parser.add_argument_group('Upload Options', 'The different options for each file type that can be uploaded to the pulsar database. Will cause an error if the wrong file type is being uploaded.')
    uploadargs.add_argument('--cal_dir_to_tar',type=str,help='The calibration directory of a calibration solution that you would like to tar and upload to the database (eg. /group/mwavcs/vcs/1221832280/cal/1221831856/rts). Must be used with --srclist so the correct source list is uploaded. If the calibration files are in the default positions then they will be tared and uploaded.')
    uploadargs.add_argument('--srclist',type=str,help='Used with --cal_dir to indicate the source list file location. eg /group/mwavcs/vcs/1221832280/cal/1221831856/vis/srclist_pumav3_EoR0aegean_EoR1pietro+ForA_1221831856_patch1000.txt.')
    uploadargs.add_argument('-c','--calibration',type=str,help='The calibration solution file location to be uploaded to the database. Expects a single file so please zip or tar up the bandpass calibrations, the DI Jones matrices, the flagged_channels.txt file, the flagged_tiles.txt file, the rts.in file and the source file.')
    uploadargs.add_argument('-a','--archive',type=str,help="The DSPSR archive file location to be uploaded to the database. Expects a single file that is the output of DSPSR using the pulsar's ephemeris.")
    uploadargs.add_argument('--single_pulse_series',type=str,help='The single pulse series file location to be uploaded to the database. Expects a single file that is the output of DSPSR in single pulse mode (the -s option).')
    uploadargs.add_argument('--ppps',type=str,help="The Presto Prepfold PostScript file location to be uploaded to the database. Expects a single file that is the output of PRESTO's prepfold script.")
    uploadargs.add_argument('-i','--ippd',type=str,help="The Intergrated Pulse Profile (sometimes called a pulse profile) file location. Expects a single file that is the output of DSPSR's pav script.")
    uploadargs.add_argument('-w','--waterfall',type=str,help="The file location of a waterfall plot of pulse phase vs frequency. Expects a single file that is the output of DSPSR's psrplot.")
    args = parser.parse_args()

    # set up the logger for stand-alone execution
    logger = setup_logger(logger, log_level=loglevels[args.loglvl])

    if args.version:
        try:
            import version
            logger.info(version.__version__)
            sys.exit(0)
        except ImportError as ie:
            logger.error("Couldn't import version.py - have you installed vcstools?")
            logger.error("ImportError: {0}".format(ie))
            sys.exit(0)

    #defaults for incoh and calibrator type
    if args.incoh:
        coh = False
        calibrator_type = None
    else:
        coh = True
        if not args.cal_id:
            logger.error("Please include --cal_id for coherent observations")
            sys.exit(1)
        if args.andre:
            calibrator_type = 1
        else:
            calibrator_type = 2

    if args.incoh:
        fits_files_loc = '/group/mwavcs/vcs/{0}/incoh/*.fits'.format(args.obsid)
    else:
        #TODO add a pointing for this
        fits_files_loc = '/group/mwavcs/vcs/{0}/pointings/*.fits'.format(args.obsid)

    if not args.pulsar or not args.obsid:
        logger.error("Please supply both --obsid and --pulsar")

    #get db web address and authentication
    web_address, auth = get_db_auth_addr()

    #check if pulsar already on db, if not, create it
    if args.pulsar or args.bestprof or args.ascii:
        check_db_and_create_det(args.pulsar)

    #get meta data from obsid
    common_metadata, full_meta_data = get_common_obs_metadata(args.obsid, return_all=True)
    _, ra_obs, _, time_obs, delays, centrefreq, channels = common_metadata
    minfreq = float(min(channels))
    maxfreq = float(max(channels))
    bandwidth = 30720000. #In Hz

    #calc obstype
    if (maxfreq - minfreq) == 23:
        obstype = 1
    else:
        obstype = 2

    if args.bestprof:
        #Does the flux calculation and submits the results to the MWA pulsar database
        bestprof_data = prof_utils.get_from_bestprof(args.bestprof, pointing_input=args.pointing)
    elif args.ascii:
        if not args.stop or not args.start:
            logger.error("Please supply both start and stop times of the detection for ascii files")
            sys.exit(1)
        profile, num_bins = prof_utils.get_from_ascii(args.ascii)
        dm, period = get_pulsar_dm_p(args.pulsar)
        time_detection = args.stop - args.start
        bestprof_data = [args.obsid, args.pulsar, dm, period, None, args.start,
                         time_detection, profile, num_bins]
        # TODO work out the best way to add pointing to ascii files

    if args.bestprof or args.ascii:
        _, pul_ra, pul_dec = get_psrcat_ra_dec(pulsar_list=[args.pulsar])[0]
        subbands = flux_cal_and_submit(bestprof_data,
                                       pul_ra, pul_dec, coh, auth,
                                       common_metadata=common_metadata, full_meta_data=full_meta_data,
                                       pulsar=args.pulsar, trcvr=args.trcvr,
                                       simple_sefd=args.simple_sefd, sefd_file=args.sefd_file)

    if args.cal_dir_to_tar:
        if not args.srclist:
            logger.error("You must use --srclist to define the srclist file location. Exiting")
            quit()
        args.calibration = zip_calibration_files(args.cal_dir_to_tar, args.cal_id, args.srclist)


    if args.pulsar and not (args.bestprof or args.ascii):
        #calc sub-bands
        subbands = 1
        for b in range(len(channels)):
            if b == 0:
                continue
            if not (channels[b] - channels[b-1]) == 1:
                subbands = subbands + 1

        if coh:
            cal_list = client.calibrator_list(web_address, auth)
            cal_already_created = False
            for c in cal_list:
                if ( c[u'observationid'] == int(args.cal_id) ) and ( c[u'caltype'] == calibrator_type ):
                    cal_already_created = True
                    cal_db_id = c[u'id']
            if not cal_already_created:
                cal_db_id = client.calibrator_create(web_address, auth,
                                                      observationid = str(args.cal_id),
                                                      caltype = calibrator_type)[u'id']
        elif not args.cal_id:
            cal_db_id = None

        #uploads files to database if there's the no calc option
        #checks if the observation is on the database
        det_kwargs = {}
        det_kwargs["observationid"]         = str(args.obsid)
        det_kwargs["pulsar"]                = args.pulsar
        det_kwargs["calibrator"]            = int(cal_db_id)
        det_kwargs["subband"]               = int(subbands)
        det_kwargs["coherent"]              = coh
        det_kwargs["startcchan"]            = int(minfreq)
        det_kwargs["stopcchan"]             = int(maxfreq)
        det_kwargs["observation_type"]      = int(obstype)
        try:
            temp_dict = client.detection_get(web_address, auth, observationid = str(args.obsid))
        except:
            client.detection_create(web_address, auth, **det_kwargs)
            temp_dict = client.detection_get(web_address, auth, observationid =str(args.obsid))

        if not temp_dict:
            #no obsid so creats a blank one and assumes the subbands are continuous
            client.detection_create(web_address, auth, **det_kwargs)
            temp_dict = client.detection_get(web_address, auth, observationid = str(args.obsid))

        pulsar_dict_check = False
        for t in range(len(temp_dict)):
            if args.pulsar == temp_dict[t][u'pulsar']:
                subbands = temp_dict[t][u'subband']
                pulsar_dict_check = True

        if not pulsar_dict_check:
            client.detection_create(web_address, auth, **det_kwargs)
            temp_dict = client.detection_get(web_address, auth, observationid = str(args.obsid))

    #Upload analysis files to the database
    #create filname prefix
    bins = bestprof_data[8]
    fname_pref = filename_prefix(args.obsid, args.pulsar, bins=bins, cal=args.cal_id)
    upfiles_dict={"1":[], "2":[], "3":[], "4":[], "5":[]}
    remove_list=[]

    if args.bestprof:
        cp(str(args.bestprof) ,"{}.bestprof".format(fname_pref))
        d_file_loc = "{}.bestprof".format(fname_pref)
        upfiles_dict["5"].append(d_file_loc)
        remove_list.append(d_file_loc)

    if args.archive:
        cp(str(args.archive) ,"{}.ar".format(fname_pref))
        d_file_loc = "{}.ar".format(fname_pref)
        upfiles_dict["1"].append(d_file_loc)
        remove_list.append(d_file_loc)

    if args.single_pulse_series:
        logger.info("Uploading single_pulse_series file to database")
        upfiles_dict["2"].append(args.single_pulse_series)

    if args.ppps:
        cp(str(args.ppps) ,"{}.prepfold.ps".format(fname_pref))
        d_file_loc = "{}.prepfold.ps".format(fname_pref)
        upfiles_dict["3"].append(d_file_loc)
        remove_list.append(d_file_loc)

    if args.ippd:
        cp(str(args.ippd), "{}.prof.ps".format(fname_pref))
        d_file_loc = "{}.prof.ps".format(fname_pref)
        upfiles_dict["3"].append(d_file_loc)
        remove_list.append(d_file_loc)

    if args.waterfall:
        cp(str(args.waterfall), "{}.freq.vs.phase.ps".format(fname_pref))
        d_file_loc = "{}.freq.vs.phase.ps".format(fname_pref)
        upfiles_dict["3"].append(d_file_loc)
        remove_list.append(d_file_loc)

    #upload all files and remove copies
    multi_upload_files(str(args.obsid), args.pulsar, upfiles_dict, metadata=metadata, coh=coh)
    for filename in remove_list:
        os.remove(filename)

    #cal upload
    if args.calibration:
        logger.info("Uploading calibration solution to database")
        if args.andre:
            cp(str(args.calibration),str(args.cal_id) + "_andre_calibrator.bin")
            cal_file_loc = str(args.cal_id) + "_andre_calibrator.bin"
        else:
            cp(str(args.calibration),str(args.cal_id) + "_rts_calibrator.tar")
            cal_file_loc = str(args.cal_id) + "_rts_calibrator.tar"

        upload_cal_files(str(args.obsid), str(args.cal_id), cal_file_loc, args.srclist, caltype=calibrator_type)
        os.remove(cal_file_loc)<|MERGE_RESOLUTION|>--- conflicted
+++ resolved
@@ -485,11 +485,7 @@
 
     #estimate S/N
     try:
-<<<<<<< HEAD
         g_fitter = gfit(profile)
-=======
-        g_fitter = gfit(profile, clip_type="verbose")
->>>>>>> 5ce11221
         g_fitter.plot_name = f"{obsid}_{pulsar}_{num_bins}_bins_gaussian_fit.png"
         g_fitter.component_plot_name = f"{obsid}_{pulsar}_{num_bins}_bins_gaussian_components.png"
         g_fitter.auto_gfit()
