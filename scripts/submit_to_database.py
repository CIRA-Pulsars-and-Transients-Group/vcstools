#! /usr/bin/env python3
"""
Author: Nicholas Swainston
Creation Date: /05/2016

The MWA Pulsar Database was created by David Pallot and he wrote the database call functions.

This code is used to submit observations to the MWA Pulsar Database. The goal is to calculate all need values (flux density, width, scattering) for each observation and  submit them to the pulsar database without having to manually input them.
"""
__author__ = 'Nicholas Swainston'
__date__ = '2016-05-12'


import os
import argparse
import subprocess
import sys
from shutil import copyfile as cp
import glob
import textwrap as _textwrap
import numpy as np
from astropy.table import Table
import csv

import logging
logger = logging.getLogger(__name__)

#MWA software imports
from mwa_pulsar_client import client

from vcstools import data_load
from vcstools.metadb_utils import get_common_obs_metadata
from vcstools.catalogue_utils import get_psrcat_ra_dec, get_psrcat_dm_period
from vcstools import prof_utils
from vcstools.general_utils import setup_logger
from vcstools.radiometer_equation import analyise_and_flux_cal



class LineWrapRawTextHelpFormatter(argparse.RawDescriptionHelpFormatter):
    def _split_lines(self, text, width):
        text = _textwrap.dedent(self._whitespace_matcher.sub(' ', text).strip())
        return _textwrap.wrap(text, width)

class NoAuthError(Exception):

    """Raise when pulsar database authentication is not found"""
    pass


def get_subbands(common_metadata):
    """
    Figures out the number of frequency subbands in an observation

    Parameters
    ----------
    common_metadata: list
        The output of mwa_metadb_utils.get_common_obs_metadata()

    Returns
    -------
    subbands : `int`
        The number of subbands in the observation
    """
    channels = common_metadata[-1]
    # Count how many subbands the frequency is split into
    subbands = 1
    for ci in range(1, len(channels)):
        if (channels[ci] - channels[ci]) != 1:
            # Previous channel is not contiguous
            subbands = subbands + 1
    return subbands

def get_db_auth_addr():
    """
    Checks for MWA database usernames and passwords

    Returns
    -------
    auth: tuple
        The username and password for the pulsar databse
    web_address : `str`
        The web address of the pulsar database
    """
    web_address = 'https://pulsar-cat.icrar.uwa.edu.au/'
    if 'MWA_PULSAR_DB_USER' in os.environ and 'MWA_PULSAR_DB_PASS' in os.environ:
        auth = (os.environ['MWA_PULSAR_DB_USER'],os.environ['MWA_PULSAR_DB_PASS'])
    else:
        auth = None
        raise NoAuthError(  """
                            No MWA Pulsar Database username/password found
                            Please add the following to your .bashrc:
                            'export MWA_PULSAR_DB_USER="<username>"'
                            'export MWA_PULSAR_DB_PASS="<password>"'
                            'replacing <username> <password> with your MWA Pulsar Database username and password
                            """ )

    return web_address, auth

def check_db_and_create_pulsar(pulsar):
    """
    Checks to see if a pulsar is already on the database. If not, will create a new entry

    Parameters
    ----------
    puslar : `str`
        The name of the pulsar

    Returns
    -------
    new_pulsar : `boolean`
        If True, this is a new pulsar detection
    """
    web_address, auth = get_db_auth_addr()
    pul_list_dict = client.pulsar_list(web_address, auth)
    logger.debug("pul_list_dict: {}".format(pul_list_dict))
    pul_list_str = ''
    for p in pul_list_dict:
        pul_list_str = pul_list_str + p[u'name']
    logger.debug("pul_list_str: {}".format(pul_list_str))
    if pulsar in pul_list_str:
        logger.info('This pulsar is already on the database')
        #gets Ra and DEC from PSRCAT
        pulsar_ra_dec = get_psrcat_ra_dec(pulsar_list=[pulsar])
        _, pul_ra, pul_dec = pulsar_ra_dec[0]
        new_pulsar = False
    else:
        logger.info('Congratulations you have detected ' + pulsar + ' for the first time with the MWA')
        #gets Ra and DEC from PSRCAT
        pulsar_ra_dec = get_psrcat_ra_dec(pulsar_list=[pulsar])
        _, pul_ra, pul_dec = pulsar_ra_dec[0]
        #then adds it to the database
        client.pulsar_create(web_address, auth, name = pulsar, ra = pul_ra, dec = pul_dec)
        new_pulsar = True
    return new_pulsar

def get_filetypes_from_db(obsid, pulsar, filetype):
    """
    Searches the pulsar database and returns the given obsid/pulsar/filetype files

    Parameters
    ----------
    obsid : `int`
        Observation ID
    pulsar : `str`
        The name of the puslar
    filetype : `int`
        The type of file to search for. Options are:
        1: Archive, 2: Timeseries, 3: Diagnostics, 4: Calibration Solution, 5: Bestprof

    Returns
    -------
    myfiles: list
        A list of filenames fitting the given parameters
    """
    def find_obj(search_key, arrdict, search_for): #for searching the various dictionaries in client
        for mydict in arrdict:
            if mydict[search_key] == search_for:
                return mydict

    #Check if any files of the filetype exist
    web_address, auth = get_db_auth_addr()
    obs_dets = client.detection_get(web_address, auth, observationid=obsid)
    if not obs_dets:
        logger.warn("No detections for this obs ID")
        return []

    detection       = find_obj("pulsar", obs_dets, pulsar)
    if not detection:
        logger.warn("No detections for this pulsar")
        return []

    allfiles_list   = detection["detection_files"]
    is_filetype     = bool(find_obj("filetype", allfiles_list, filetype))
    if not is_filetype:
        logger.warn("No files of the specified type available for this pulsar & obsid")
        return []

    #find the files with the filetype
    myfiles = []
    for detfile in allfiles_list:
        if detfile["filetype"] == filetype:
            myfiles.append(detfile["filename"])

    return myfiles

def upload_cal_files(obsid, calid, cal_dir_to_tar, srclist, caltype=2):
    """
    Uploads the calibrator solutions to the MWA pulsar database

    Parameters
    ----------
    obsid : `int`
        The observation ID
    calid : `int`
        The calibrator ID
    cal_dir_to_tar : `str`
        The location of the calibrator RTS directory
    srclist : `str`
        The path to the sourcelist
    caltype : `int`
        The type of calibrator. Default: 2
    """
    auth, web_address = get_db_auth_addr()
    client_files_dict = client.calibration_file_by_observation_id(web_address, auth, obsid=calid)
    if client_files_dict:
        logger.info("This calibrator already has solutions on the database. Not uploading")
    else:
        zip_loc = zip_calibration_files(cal_dir_to_tar, calid, srclist)

        # Check if calibrator has to be made
        cal_list = client.calibrator_list(web_address, auth)
        if not calid in [c['observationid'] for c in cal_list]:
            client.calibrator_create(web_address, auth, observationid=str(calid))

        # Upload Calibration file
        try:
            client.calibrator_file_upload(web_address, auth, observationid=str(calid), filepath=str(zip_loc), caltype=2)
            logger.info("Uploaded calibrator solutions from {} to the database".format(calid))
        except:
            logger.warn("Failed to upload calibration files")
        os.remove(zip_loc)

def filename_prefix(obsid, pulsar, bins=None, cal=None):
    """
    Creates a filename prefix depending on inputs

    Parameters
    ----------
    obsid : `int`
        The observation ID
    pulsar : `str`
        The name of the puslar
    bins : `int`
        The number of bins in the profile
    cal : `int`
        The calibrator ID

    Returns
    -------
    pref : `str`
        The filename prefix
    """
    pref = "{0}_{1}".format(obsid, pulsar)
    if cal:
        pref += "_c{}".format(cal)
    if bins:
        pref += "_b{}".format(bins)
    return pref

def zip_calibration_files(base_dir, cal_obsid, source_file):
    """
    Checkes that all the expected calibration files are where they should be
    and returns the file location of the zipped file
    """
    import tarfile

    #Bandpass calibrations
    bandpass_files = glob.glob("{0}/BandpassCalibration_node0*.dat".format(base_dir))
    if len(bandpass_files) != 24:
        logger.error("Bandpass files not found. Exiting")
        quit()

    #DI Jones matricies
    DIJ_files = glob.glob("{0}/DI_JonesMatrices_node0*.dat".format(base_dir))
    if len(DIJ_files) != 24:
        logger.error("DI Jones matricies not found. Exiting")
        quit()

    #flagged txt files
    if not ( os.path.isfile("{0}/flagged_channels.txt".format(base_dir))
            and os.path.isfile("{0}/flagged_tiles.txt".format(base_dir)) ):
        logger.error("Flag files not found. Exiting")
        quit()

    #rts.in
    rts_files = glob.glob("{0}/rts_{1}*.in".format(base_dir, cal_obsid))
    if len(rts_files) == 0:
        logger.error("No rts in file. Exiting")
        quit()

    #source file
    if not os.path.isfile(source_file):
        logger.error("No source file. Exiting")
        quit()

    #zip the files
    zip_file_location = "{0}/{1}_rts_calibrator.zip".format(base_dir, cal_obsid)
    out = tarfile.open(zip_file_location, mode='w')
    for bf in bandpass_files:
        out.add(bf, arcname=bf.split("/")[-1])
    for DIJ in DIJ_files:
        out.add(DIJ, arcname=DIJ.split("/")[-1])
    for rts in rts_files:
        out.add(rts, arcname=rts.split("/")[-1])
    out.add("{0}/flagged_channels.txt".format(base_dir), arcname="flagged_channels.txt")
    out.add("{0}/flagged_tiles.txt".format(base_dir), arcname="flagged_tiles.txt")
    out.add(source_file, arcname=source_file.split("/")[-1])
    out.close()

    return zip_file_location

def upload_file_to_db(obsid, pulsar, filepath, filetype, subbands=None, coh=True):
    """
    Uploads a file to the pulsar database

    Parameters
    ----------
    obsid : `str`
        The observation ID
    pulsar : `str`
        The name of the pulsar
    filepath : `str`
        The file path of the file to upload
    filetype : `int`
        The type of file to upload: 1: Archive, 2: Timeseries, 3: Diagnostics, 4: Calibration Solution, 5: Bestprof
    subbands : `int`
        OPTINOAL - The number of frequency subbands in an observation. If None, will calculate it.
    coh : `boolean`
        OPTINOAL - Whether this is a coherent detection or not. Default: True
    """
    if not subbands:
        subbands = get_subbands(get_common_obs_metadata(obsid))
    web_address, auth = get_db_auth_addr()
    client.detection_file_upload(web_address, auth,
                                    observationid = str(obsid),
                                    pulsar = pulsar,
                                    filetype = int(filetype),
                                    coherent = coh,
                                    subband = subbands,
                                    filepath = filepath)

def multi_upload_files(obsid, pulsar, files_dict, subbands=None, coh=True):
    """
    Uploads any number of files to the same obsid/pulsar on the database

    Parameters
    ----------
    obsid : `str`
        The observation ID
    pulsar : `str`
        The name of the pulsar
    files_dict: dict
        A dictionary with keys 1-5 representing filetpes. Each key holds a list containing the files to be uploaded.
    subbands : `int`
        OPTINOAL - The number of frequency subbands in an observation. If None, will calculate it.
    coh : `boolean`
        OPTINOAL - Whether this is a coherent detection or not. Default: True
    """
    for filetype in files_dict.keys():
        for filename in files_dict[filetype]:
            logger.info("Uploading file to databse: {}".format(filename))
            upload_file_to_db(obsid, pulsar, filename, int(filetype), subbands=subbands, coh=coh)


"""
Test set:
Run these from the vcstools/database directory

Scattered detection (crab):
python submit_to_database.py -o 1127939368 --calid 1127939368 -p J0534+2200 --bestprof tests/test_files/1127939368_J05342200.bestprof -L DEBUG
Expected flux: 7500

Weak detection (it's a 10 min detection):
python submit_to_database.py -o 1222697776 --calid 1222695592 -p J0034-0721 --bestprof ../tests/test_files/1222697776_PSR_J0034-0721.pfd.bestprof
Expected flux: 640

Medium detection:
python submit_to_database.py -o 1222697776 --calid 1222695592 -p J2330-2005 --bestprof tests/test_files/1222697776_PSR_J2330-2005.pfd.bestprof
Expected flux: ~180

Strong detection:
python submit_to_database.py -o 1226062160 --calid 1226054696 -p J2330-2005 --bestprof tests/test_files/1226062160_J2330-2005.bestprof -L DEBUG
S/N: 51.51 +/- 1.16
Flux: 156.04 +/- 34.13 mJy
"""

if __name__ == "__main__":
    # Dictionary for choosing log-levels
    loglevels = dict(DEBUG=logging.DEBUG,
                     INFO=logging.INFO,
                     WARNING=logging.WARNING)

    #Argument parsing
    parser = argparse.ArgumentParser(formatter_class=LineWrapRawTextHelpFormatter, description=_textwrap.dedent("""
    This code is used to submit pulsar detections and observation calibrations to the MWA Pulsar Database. It can calculate all need values (flux density, width, scattering) for each detection and submit them to the pulsar database without having to manually input them. It can also submit diagnostic files such as pulse profiles and calibrations. This code assumes that the observation is coherent and correlated using the RTS so please use --incoh and --andre if your observation is incoherent or correlated using Andre's Tools respectively.

    A common use case is to simply upload a calibration file (this can be done before a detection is uploaded)
    > submit_to_database.py --cal_dir_to_tar <calibration directory> --srclist <srclist> -o <obs ID> -O <calibrator obs ID>
    Another is to record a pulsar detection and its paramters, such as flux density and pulse width, to the database. To do this the bestprof file is needed
    > submit_to_database.py -b <bestprof file location>
    Diagnostic files (see Upload Options) such as PRESTO plots can be uploaded using:
    > submit_to_database.py  -o <obs ID> -O <calibrator obs ID> -p <pulsar> --ppps <PRESTO prepfold output post script file location>
    The diagnostic files can be created using the Dspsr Calculation Options (not robustly tested).
    """))
    parser.add_argument('-o', '--obsid', type=str,
            help='The observation ID (eg. 1221399680).')
    parser.add_argument('-O', '--calid', type=str,
            help='The observation ID of the calibrator.')
    parser.add_argument('-p','--pulsar', type=str,
            help='The pulsar J name.')
    parser.add_argument('--incoh', action='store_true',
            help='Used for incoherent detections to accurately calculate gain. The default is coherent.')
    parser.add_argument('--andre', action='store_true',
            help="Used for calibrations done using Andre Offrina's tools. Default is RTS.")
    parser.add_argument('--sefd_file', type=str,
            help='The output file of the pabeam.py code to be used for accurate flux density calculations.')
    parser.add_argument('--simple_sefd', action='store_true',
            help="Just use the tile beam to estimate the SEFD (T_sys and gain) instead of submiting a job to do a full tied-array beam simulation. Default False")
    parser.add_argument("--vcstools_version", type=str, default="master",
            help="VCSTools version to load in jobs (i.e. on the queues) ")
    parser.add_argument("-L", "--loglvl", type=str, choices=loglevels.keys(), default="INFO",
            help="Logger verbosity level. Default: INFO")
    parser.add_argument("-V", "--version", action='store_true', help="Print version and quit")

    calcargs = parser.add_argument_group('Detection Calculation Options', 'All the values of a pulsar detection (such as flux density, width, scattering) can be calculated by this code using either a .besprof file or a soon to be implemented DSPSR equivalent and automatically uploaded to the MWA Pulsar Database. Analysis files can still be uploaded before this step but this will leave the pulsar values as nulls.')
    calcargs.add_argument('-b', '--bestprof', type=str,
            help='The location of the .bestprof file. Using this option will cause the code to calculate the needed parameters to be uploaded to the database (such as flux density, width and scattering). Using this option can be used instead of inputting the observation ID and pulsar name.')
    calcargs.add_argument('--ascii', type=str,
            help='The location of the ascii file (pulsar profile output of DSPSR). Using this option will cause the code to calculate the needed parameters to be uploaded to the database (such as flux density, width and scattering).')
    calcargs.add_argument('--dont_upload', action='store_true',
            help='Will not upload the results or files to the database. Instead will just output the results of the analysis and flux calibration to a file.')
    calcargs.add_argument('--pointing', type=str,
            help="The pointing of the detection with the RA and Dec seperated by _ in the format HH:MM:SS_+DD:MM:SS, e.g. \"19:23:48.53_-20:31:52.95 19:23:40.00_-20:31:50.00\". This is only required if the bestprof has a non standard input fits file.")
    calcargs.add_argument('--start', type=int,
            help="The start time of the detection in GPS format.")
    calcargs.add_argument('--stop', type=int,
            help="The stop time of the detection in GPS format.")
    calcargs.add_argument('--trcvr', type=str, default=data_load.TRCVR_FILE,
            help='File location of the receiver temperatures to be used. Only required if you do not want to use the default values located in %(default)s.')

    uploadargs = parser.add_argument_group('Upload Options', 'The different options for each file type that can be uploaded to the pulsar database. Will cause an error if the wrong file type is being uploaded.')
    uploadargs.add_argument('--cal_dir_to_tar', type=str,
            help='The calibration directory of a calibration solution that you would like to tar and upload to the database (eg. /group/mwavcs/vcs/1221832280/cal/1221831856/rts). Must be used with --srclist so the correct source list is uploaded. If the calibration files are in the default positions then they will be tared and uploaded.')
    uploadargs.add_argument('--srclist', type=str,
            help='Used with --cal_dir to indicate the source list file location. eg /group/mwavcs/vcs/1221832280/cal/1221831856/vis/srclist_pumav3_EoR0aegean_EoR1pietro+ForA_1221831856_patch1000.txt.')
    uploadargs.add_argument('-c', '--calibration', type=str,
            help='The calibration solution file location to be uploaded to the database. Expects a single file so please zip or tar up the bandpass calibrations, the DI Jones matrices, the flagged_channels.txt file, the flagged_tiles.txt file, the rts.in file and the source file.')
    uploadargs.add_argument('-a', '--archive', type=str,
            help="The DSPSR archive file location to be uploaded to the database. Expects a single file that is the output of DSPSR using the pulsar's ephemeris.")
    uploadargs.add_argument('--single_pulse_series', type=str,
            help='The single pulse series file location to be uploaded to the database. Expects a single file that is the output of DSPSR in single pulse mode (the -s option).')
    uploadargs.add_argument('--ppps', type=str,
            help="The Presto Prepfold PostScript file location to be uploaded to the database. Expects a single file that is the output of PRESTO's prepfold script.")
    uploadargs.add_argument('-i', '--ippd', type=str,
            help="The Intergrated Pulse Profile (sometimes called a pulse profile) file location. Expects a single file that is the output of DSPSR's pav script.")
    uploadargs.add_argument('-w', '--waterfall', type=str,
            help="The file location of a waterfall plot of pulse phase vs frequency. Expects a single file that is the output of DSPSR's psrplot.")
    args = parser.parse_args()
<<<<<<< HEAD

    # set up the logger for stand-alone execution
    logger.setLevel(loglevels[args.loglvl])
    ch = logging.StreamHandler()
    ch.setLevel(loglevels[args.loglvl])
    formatter = logging.Formatter('%(asctime)s  %(filename)s  %(name)s  %(lineno)-4d  %(levelname)-9s :: %(message)s')
    ch.setFormatter(formatter)
    logger.addHandler(ch)
    logger.propagate = False

    if args.version:
        from vcstools.general_utils import print_version
        print_version()

    #defaults for incoh and calibrator type
    if args.incoh:
        coh = False
        calibrator_type = None
    else:
        coh = True
        if not args.cal_id:
            logger.error("Please include --cal_id for coherent observations")
            sys.exit(1)
        if args.andre:
            calibrator_type = 1
        else:
            calibrator_type = 2

    if args.incoh:
        fits_files_loc = '/group/mwavcs/vcs/{0}/incoh/*.fits'.format(args.obsid)
    else:
        #TODO add a pointing for this
        fits_files_loc = '/group/mwavcs/vcs/{0}/pointings/*.fits'.format(args.obsid)

=======

    # Set up the logger for stand-alone execution
    logger = setup_logger(logger, log_level=loglevels[args.loglvl])

    if args.version:
        try:
            import version
            logger.info(version.__version__)
            sys.exit(0)
        except ImportError as ie:
            logger.error("Couldn't import version.py - have you installed vcstools?")
            logger.error("ImportError: {0}".format(ie))
            sys.exit(0)

>>>>>>> a3506582
    if not args.pulsar or not args.obsid:
        logger.error("Please supply both --obsid and --pulsar")

    # Get meta data from obsid
    common_metadata = get_common_obs_metadata(args.obsid,)
    _, ra_obs, _, time_obs, delays, centrefreq, channels = common_metadata
    # Perform frequency calculations
    minfreq = float(min(channels))
    maxfreq = float(max(channels))
    bandwidth = 30720000. #In Hz
    # Check if the data is contiguous in frequency
    if (maxfreq - minfreq) == 23:
        obstype = 1 # contiguous
    else:
        obstype = 2 # picket fence
    subbands = get_subbands(common_metadata)


    # Read in the pulsar profile -----------------------------------------------
    if args.bestprof:
        #Does the flux calculation and submits the results to the MWA pulsar database
        bestprof_data = prof_utils.get_from_bestprof(args.bestprof, pointing_input=args.pointing)
    elif args.ascii:
        if not args.stop or not args.start:
            logger.error("Please supply both start and stop times of the detection for ascii files")
            sys.exit(1)
        profile, num_bins = prof_utils.get_from_ascii(args.ascii)
        _, dm, period = get_psrcat_dm_period(args.pulsar)[0]
        time_detection = args.stop - args.start
        bestprof_data = [args.obsid, args.pulsar, dm, period, None, args.start,
                         time_detection, profile, num_bins]
        # TODO work out the best way to add pointing to ascii files


    # Perform the profile analysis and flux calibration if profile available ------------------------
    if args.bestprof or args.ascii:
        logger.info("Performing profile analaysis and flux density calculation")
        det_kwargs, sn, u_sn = analyise_and_flux_cal(args.pulsar,
                bestprof_data, args.calid,
                common_metadata=common_metadata,
                trcvr=args.trcvr,
                simple_sefd=args.simple_sefd, sefd_file=args.sefd_file,
                vcstools_version=args.vcstools_version,
                args=args)
        det_kwargs["dm"] = float(bestprof_data[2]) # DM from profile
    else:
        # No profile provided so just create pulsar table without the pulsar properties
        det_kwargs = {}
    det_kwargs["observationid"]         = str(args.obsid)
    det_kwargs["pulsar"]                = args.pulsar
    det_kwargs["subband"]               = int(subbands)
    det_kwargs["startcchan"]            = int(minfreq)
    det_kwargs["stopcchan"]             = int(maxfreq)
    det_kwargs["observation_type"]      = int(obstype)

    if args.dont_upload:
        # Just output a results file instead of uploading to database
        file_name = "{}_{}_{}_flux_results.csv".format(args.pulsar, args.obsid, args.calid)
        w = csv.writer(open(file_name, "w"))
        # loop over dictionary keys and values
        for key, val in det_kwargs.items():
            w.writerow([key, val])
        # also output the calculated SN
        w.writerow(["sn", sn])
        w.writerow(["u_sn", u_sn])
        logger.info("Outut file {} written. Exiting".format(file_name))
        sys.exit(0)


    # Create all the necessary database tables and upload the data/files ---------------------------------------
    web_address, auth = get_db_auth_addr()

    # Create pulsar table if required
    check_db_and_create_pulsar(args.pulsar)

    # Defaults for incoh and calibrator type
    if args.incoh:
        coh = False
        calibrator_type = None
        cal_db_id = None
    else:
        coh = True
        if not args.calid:
            logger.error("Please include --calid for coherent observations")
            sys.exit(1)
        if args.andre:
            calibrator_type = 1
        else:
            calibrator_type = 2
    # Create calibration table if required
    if coh:
        cal_list = client.calibrator_list(web_address, auth)
        cal_already_created = False
        for c in cal_list:
            if ( c[u'observationid'] == int(args.calid) ) and ( c[u'caltype'] == calibrator_type ):
                cal_already_created = True
                cal_db_id = c[u'id']
        if not cal_already_created:
            cal_db_id = client.calibrator_create(web_address, auth,
                                                 observationid = str(args.calid),
                                                 caltype = calibrator_type)[u'id']
    det_kwargs["coherent"] = coh
    det_kwargs["calibrator"] = cal_db_id

    # Create detection table
    try:
        # Try to create a new detection
        client.detection_create(web_address, auth, **det_kwargs)
        logger.info("Detection uploaded to database")
    except:
        client.detection_update(web_address, auth, **det_kwargs)
        logger.info("Detection already on database so updating the values")


    # Upload analysis files to the database --------------------------------------------------------

    if args.bestprof or args.archive or args.single_pulse_series or \
       args.ppps or args.ippd or args.waterfall:
        # Create filname prefix
        bins = bestprof_data[8]
        fname_pref = filename_prefix(args.obsid, args.pulsar, bins=bins, cal=args.calid)
        upfiles_dict={"1":[], "2":[], "3":[], "4":[], "5":[]}
        remove_list=[]

    # Change file names to standard format
    if args.bestprof:
        cp(str(args.bestprof) ,"{}.bestprof".format(fname_pref))
        d_file_loc = "{}.bestprof".format(fname_pref)
        upfiles_dict["5"].append(d_file_loc)
        remove_list.append(d_file_loc)
    if args.archive:
        cp(str(args.archive) ,"{}.ar".format(fname_pref))
        d_file_loc = "{}.ar".format(fname_pref)
        upfiles_dict["1"].append(d_file_loc)
        remove_list.append(d_file_loc)
    if args.single_pulse_series:
        logger.info("Uploading single_pulse_series file to database")
        upfiles_dict["2"].append(args.single_pulse_series)
    if args.ppps:
        cp(str(args.ppps) ,"{}.prepfold.ps".format(fname_pref))
        d_file_loc = "{}.prepfold.ps".format(fname_pref)
        upfiles_dict["3"].append(d_file_loc)
        remove_list.append(d_file_loc)
    if args.ippd:
        cp(str(args.ippd), "{}.prof.ps".format(fname_pref))
        d_file_loc = "{}.prof.ps".format(fname_pref)
        upfiles_dict["3"].append(d_file_loc)
        remove_list.append(d_file_loc)
    if args.waterfall:
        cp(str(args.waterfall), "{}.freq.vs.phase.ps".format(fname_pref))
        d_file_loc = "{}.freq.vs.phase.ps".format(fname_pref)
        upfiles_dict["3"].append(d_file_loc)
        remove_list.append(d_file_loc)

    if args.bestprof or args.archive or args.single_pulse_series or \
       args.ppps or args.ippd or args.waterfall:
        # Upload all files and remove copies
        multi_upload_files(str(args.obsid), args.pulsar, upfiles_dict, subbands=subbands, coh=coh)
        for filename in remove_list:
            os.remove(filename)

    # Upload calibration solution
    if args.cal_dir_to_tar:
        if not args.srclist:
            logger.error("You must use --srclist to define the srclist file location. Exiting")
            sys.exit(0)
        # Zip up the calibration files and return the directory of the zipped file
        args.calibration = zip_calibration_files(args.cal_dir_to_tar, args.calid, args.srclist)
    if args.calibration:
        logger.info("Uploading calibration solution to database")
        if args.andre:
            cp(str(args.calibration),str(args.calid) + "_andre_calibrator.bin")
            cal_file_loc = str(args.calid) + "_andre_calibrator.bin"
        else:
            cp(str(args.calibration),str(args.calid) + "_rts_calibrator.tar")
            cal_file_loc = str(args.calid) + "_rts_calibrator.tar"

        upload_cal_files(str(args.obsid), str(args.calid), cal_file_loc, args.srclist, caltype=calibrator_type)
        os.remove(cal_file_loc)<|MERGE_RESOLUTION|>--- conflicted
+++ resolved
@@ -447,42 +447,6 @@
     uploadargs.add_argument('-w', '--waterfall', type=str,
             help="The file location of a waterfall plot of pulse phase vs frequency. Expects a single file that is the output of DSPSR's psrplot.")
     args = parser.parse_args()
-<<<<<<< HEAD
-
-    # set up the logger for stand-alone execution
-    logger.setLevel(loglevels[args.loglvl])
-    ch = logging.StreamHandler()
-    ch.setLevel(loglevels[args.loglvl])
-    formatter = logging.Formatter('%(asctime)s  %(filename)s  %(name)s  %(lineno)-4d  %(levelname)-9s :: %(message)s')
-    ch.setFormatter(formatter)
-    logger.addHandler(ch)
-    logger.propagate = False
-
-    if args.version:
-        from vcstools.general_utils import print_version
-        print_version()
-
-    #defaults for incoh and calibrator type
-    if args.incoh:
-        coh = False
-        calibrator_type = None
-    else:
-        coh = True
-        if not args.cal_id:
-            logger.error("Please include --cal_id for coherent observations")
-            sys.exit(1)
-        if args.andre:
-            calibrator_type = 1
-        else:
-            calibrator_type = 2
-
-    if args.incoh:
-        fits_files_loc = '/group/mwavcs/vcs/{0}/incoh/*.fits'.format(args.obsid)
-    else:
-        #TODO add a pointing for this
-        fits_files_loc = '/group/mwavcs/vcs/{0}/pointings/*.fits'.format(args.obsid)
-
-=======
 
     # Set up the logger for stand-alone execution
     logger = setup_logger(logger, log_level=loglevels[args.loglvl])
@@ -497,7 +461,6 @@
             logger.error("ImportError: {0}".format(ie))
             sys.exit(0)
 
->>>>>>> a3506582
     if not args.pulsar or not args.obsid:
         logger.error("Please supply both --obsid and --pulsar")
 
