--- conflicted
+++ resolved
@@ -7,24 +7,16 @@
 # easy to handle themselves, thus we recommend users become familiar
 # with them, as they are handy to know for all Lustre Filesystems.
 
-
+ssssssssssssssssssssssssssss
 # If the user wants to provide a specific partition, then allow it,
 # otherwise default to checking the /astro mount.
 partition=${1:-/astro}
 
 # Disk space used on /group and /astro by $USER, in human-readable formats
 echo "==== Disk usage for user: ${USER} on /astro ===="
-<<<<<<< HEAD
 lfs quota -h -u "$USER" "$partition" | head -n3 | tail -n+2
 echo
 
 echo "==== Disk usage for group: mwavcs on /astro ===="
 lfs quota -h -g mwavcs "$partition" | head -n3 | tail -n+2
-=======
-lfs quota -h -u $USER /astro | head -n3 | tail -n+2
-echo
-
-echo "==== Disk usage for group: mwavcs on /astro ===="
-lfs quota -h -g mwavcs /astro | head -n3 | tail -n+2
->>>>>>> 2ec245d8
 echo