#!/usr/bin/env python3


import subprocess
import os
import sys
import glob
import tempfile
import atexit
import hashlib
import datetime
from time import sleep, strptime, strftime
import distutils.spawn
import sqlite3 as lite
from astropy.io import fits as pyfits
from astropy.time import Time
from reorder_chans import *
from mdir import mdir
import numpy as np
import logging
import numpy as np

#vcstools functions
from job_submit import submit_slurm
import mwa_metadb_utils as meta
import database_vcs
import config

logger = logging.getLogger(__name__)

def tmp(suffix=".sh"):
    t = tempfile.mktemp(suffix=suffix)
    atexit.register(os.unlink, t)
    return t


def chunks(l, n):
    """Yield successive n-sized chunks from l."""
    for i in range(0, len(l), n):
        yield l[i:i + n]


def is_number(s):
    try:
        int(s)
        return True
    except ValueError:
        return False
    

def gps_to_utc(gps):
    # GPS time as is done in timeconvert.py
    utctime = Time(gps, format='gps', scale='utc').fits
    # remove (UTC) that some astropy versions leave on the end
    if utctime.endswith('(UTC)'):
        utctime = strptime(utctime, '%Y-%m-%dT%H:%M:%S.000(UTC)')
        utctime = strftime('%Y-%m-%dT%H:%M:%S', utctime)
    else:
        utctime = strptime(utctime, '%Y-%m-%dT%H:%M:%S.000')
        utctime = strftime('%Y-%m-%dT%H:%M:%S', utctime)
    return utctime


def get_user_email():
    command="echo `ldapsearch -x \"uid=$USER\" mail |grep \"^mail\"|cut -f2 -d' '`"
    email = subprocess.Popen([command], stdout=subprocess.PIPE, shell=True).communicate()[0]
    return email.strip()


def find_combined_beg_end(obsid, base_path="/group/mwaops/vcs/", channels=None):
    """
    looks through the comined files of the input obsid and returns the max and min in gps time
    Input:
        obsid: The MWA observation ID
    Optional Input:
        base_path: the direct path the base vcs directory. Default: /group/mwaops/vcs/\
        channels: a list of the frequency channel ids. Default None which then gets the 
                  from the mwa metadata
    """
    #TODO have some sort of check to look for gaps
    if glob.glob("{0}/{1}/combined/{1}*_ics.dat".format(base_path, obsid)):
        combined_files = glob.glob("{0}/{1}/combined/{1}*_ics.dat".format(base_path, obsid))
    else:
        channels = meta.get_channels(obsid, channels)
        combined_files = glob.glob("{0}/{1}/combined/{1}*_ch{2}.dat".\
                                   format(base_path, obsid, channels[-1]))
    if len(combined_files) > 0:
        comb_times = []
        for comb in combined_files:
            comb_times.append(int(comb.split("_")[1]))
        beg = min(comb_times)
        end = max(comb_times)
    else:
        logger.warn("No combined files on disk for {0}".format(obsid))   
        beg = None
        end = None
        
    return beg, end


def gps_time_lists(start, stop, chunk):
    time_chunks = []
    while (start + chunk) < stop:
        time_chunks.append((start, start + chunk - 1))
        start += chunk
    time_chunks.append((start, stop))
    return time_chunks


def ensure_metafits(data_dir, obs_id, metafits_file):
    # TODO: To get the actual ppds file should do this with obsdownload -o <obsID> -m

    if not os.path.exists(metafits_file):
        logger.warning("{0} does not exists".format(metafits_file))
        logger.warning("Will download it from the archive. This can take a "
                      "while so please do not ctrl-C.")
        logger.warning("At the moment, even through the downloaded file is "
                       "labelled as a ppd file this is not true.")
        logger.warning("This is hopefully a temporary measure.")
        #obsdownload = distutils.spawn.find_executable("obsdownload.py")

        get_metafits = "wget http://ws.mwatelescope.org/metadata/fits?obs_id={0} -O {1}".format(obs_id, metafits_file)
        try:
            subprocess.call(get_metafits,shell=True)
        except:
            logger.error("Couldn't download {0}. Aborting.".\
                          format(os.basename(metafits_file)))
            sys.exit(0)
        # clean up
        #os.remove('obscrt.crt')
        #os.remove('obskey.key')
    # make a copy of the file in the product_dir if that directory exists
    # if it doesn't we might have downloaded the metafits file of a calibrator (obs_id only exists on /astro)
    # in case --work_dir was specified in process_vcs call product_dir and data_dir
    # are the same and thus we will not perform the copy
    product_dir = data_dir.replace('/astro/mwaops/vcs/', '/group/mwaops/vcs/') # being pedantic
    if os.path.exists(product_dir) and not os.path.exists(metafits_file):
        logger.info("Copying {0} to {1}".format(metafits_file, product_dir))
        from shutil import copy2
        copy2("{0}".format(metafits_file), "{0}".format(product_dir))

def create_link(data_dir, target_dir, product_dir, link):
    data_dir = os.path.abspath(data_dir)
    product_dir = os.path.abspath(product_dir)
    if data_dir == product_dir:
        return
    link = link.replace(product_dir, '') # just in case...
    link = product_dir + '/' + link
    target_dir = target_dir.replace(data_dir,'')
    if target_dir.startswith("/"):
        target_dir = target_dir[1:]
    if data_dir.endswith("/"):
        data_dir = data_dir[:-1]
    target_dir = data_dir + '/' + target_dir
    # check if link exists and whether it already points to where we'd like it to
    if os.path.exists(link):
        if os.path.islink(link):
            if os.readlink(link) == target_dir:
                return
            else:
                logger.error("The link {0} already exists but points at {1} while you asked it to point at {2}. Aborting...".format(link, os.readlink(link), target_dir))
                sys.exit(0)
        else:
            logger.error("{0} is an existing directory and cannot be turned into a link. Aborting...".format(link))
            sys.exit(0)
    else:
        #needs to point at vis on scratch for gpubox files
        logger.info("Trying to link {0} against {1}".format(link, target_dir))
        os.symlink(target_dir, link)

def get_frequencies(metafits,resort=False):
    # TODO: for robustness, this should force the entries to be 3-digit numbers
    hdulist    = pyfits.open(metafits)
    freq_str   = hdulist[0].header['CHANNELS']
    freq_array = [int(f) for f in freq_str.split(',')]
    if resort:
        return sfreq(freq_array)
    else:
        return freq_array

def vcs_download(obsid, start_time, stop_time, increment, head, data_dir,
                 product_dir, parallel, args,
                 ics=False, n_untar=2, keep="", vcstools_version="master",
                 nice=0):

    vcs_database_id = database_vcs.database_command(args, obsid)
    #Load computer dependant config file
    comp_config = config.load_config_file()

    logger.info("Downloading files from archive")
    # voltdownload = distutils.spawn.find_executable("voltdownload.py") #Doesn't seem to be working on zeus for some reason
    voltdownload = "voltdownload.py"
    obsinfo = meta.getmeta(service='obs', params={'obs_id':str(obsid)})
    data_format = obsinfo['dataquality']
    if data_format == 1:
        target_dir = link = '/raw'
        if ics:
            logger.error("Data have not been recombined in the "
                         "archive yet. Exiting")
            sys.exit(0)
        data_type = 11
        dl_dir = "{0}/{1}".format(data_dir, target_dir)
        dir_description = "Raw"
    elif data_format == 6:
        target_dir = link = '/combined'
        if ics:
            data_type = 15
        else:
            data_type = 16
        dl_dir = "{0}/{1}".format(data_dir, target_dir)
        dir_description = "Combined"
    else:
        logger.error("Unable to determine data format from archive. Exiting")
        sys.exit(0)
    mdir(dl_dir, dir_description)
    create_link(data_dir, target_dir, product_dir, link)
    batch_dir = product_dir+"/batch/"

    for time_to_get in range(start_time,stop_time,increment):
        if time_to_get + increment > stop_time:
            increment = stop_time - time_to_get + 1
        get_data = "{0} --obs={1} --type={2} --from={3} --duration={4} --parallel={5} --dir={6}".\
                   format(voltdownload,obsid, data_type, time_to_get,
                          (increment-1), parallel, dl_dir)
        #need to subtract 1 from increment since voltdownload wants how many 
        #seconds PAST the first one

        if head:
            log_name="{0}/voltdownload_{1}.log".format(product_dir,time_to_get)
            with open(log_name, 'w') as log:
                subprocess.call(get_data, shell=True, stdout=log, stderr=log)
        else:
            voltdownload_batch = "volt_{0}".format(time_to_get)
            check_batch = "check_volt_{0}".format(time_to_get)
            volt_secs_to_run = datetime.timedelta(seconds=300*increment)
            check_secs_to_run = "15:00"
            if data_type == 16:
                check_secs_to_run = "10:15:00"
                #tar_batch = "untar_{0}".format(time_to_get)
                #tar_secs_to_run = "10:00:00"
                #body = []
                #untar = distutils.spawn.find_executable('untar.sh')
                #body.append("export CMD_VCS_DB_FILE={0}".format(os.environ['CMD_VCS_DB_FILE']])
                #body.append(database_vcs.add_database_function())
                #body.append('run "{0}"  "-w {1} -o {2} -b {3} -e {4} -j {5} {6}" "{7}"'.format(
                #            untar, dl_dir, obsid, time_to_get, 
                #            time_to_get+increment-1, n_untar, keep, vcs_database_id))

                #submit_slurm(tar_batch, body, batch_dir=batch_dir,
                #             slurm_kwargs={"time": str(tar_secs_to_run), "partition": "workq",
                #                           "nice": nice},
                #             vcstools_version=vcstools_version, submit=False,
                #             outfile=batch_dir+tar_batch+".out", cluster="zeus", export="NONE")

            checks = distutils.spawn.find_executable("checks.py")
            # Write out the checks batch file but don't submit it
            commands = []
            #commands.append("module load numpy")
            commands.append("export CMD_VCS_DB_FILE={0}".format(os.environ['CMD_VCS_DB_FILE']))
            commands.append(database_vcs.add_database_function())
            commands.append("newcount=0")
            commands.append("let oldcount=$newcount-1")
            commands.append("sed -i -e \"s/oldcount=${{oldcount}}/oldcount=${{newcount}}/\" {0}".\
                            format(batch_dir+voltdownload_batch+".batch"))
            commands.append("oldcount=$newcount; let newcount=$newcount+1")
            commands.append("sed -i -e \"s/_${{oldcount}}.out/_${{newcount}}.out/\" {0}".\
                            format(batch_dir+voltdownload_batch+".batch"))
            commands.append('run "{0}" "-m download -o {1} -w {2} -b {3} -i {4} --data_type {5}" "{6}"'.format(checks, obsid, dl_dir, time_to_get, increment, str(data_type),vcs_database_id))
            commands.append("if [ $? -eq 1 ];then")
            commands.append("sbatch {0}".format(batch_dir+voltdownload_batch+".batch"))
            # if we have tarballs we send the untar jobs to the workq
            if data_type == 16:
                commands.append("else")
                untar = distutils.spawn.find_executable('untar.sh')
                commands.append('run "{0}" "-w {1} -o {2} '
                                '-b {3} -e {4} -j {5} {6}" "{7}"'.format(untar, dl_dir,
                                       obsid, time_to_get, time_to_get+increment-1, n_untar,
                                       keep, vcs_database_id))

                #commands.append("sbatch {0}.batch".format(batch_dir+tar_batch))
            commands.append("fi")

            # Download and checks should be done on Zeus's cpuq. This will only work
            # on Galaxy as the Ozstar workflow is different
            submit_slurm(check_batch, commands, batch_dir=batch_dir, 
                         slurm_kwargs={"time": check_secs_to_run, 
                                       "nice": nice, 
                                       "mem-per-cpu": "10GB"},
                         vcstools_version=vcstools_version, submit=False,
                         outfile=batch_dir+check_batch+"_0.out", 
                         queue="zcpuq", export="NONE")

            # Write out the tar batch file if in mode 15
            #if format == 16:
            #        body = []
            #        for t in range(time_to_get, time_to_get+increment):
            #                body.append("aprun tar -xf {0}/1149620392_{1}_combined.tar".format(dl_dir,t))
            #        submit_slurm(tar_batch,body,batch_dir=working_dir+"/batch/", slurm_kwargs={"time":"1:00:00", "partition":"gpuq" })



            module_list=["mwa-voltage/master"]
            body = []
            body.append("export CMD_VCS_DB_FILE={0}".format(os.environ['CMD_VCS_DB_FILE']))
            body.append(database_vcs.add_database_function())
            body.append("oldcount=0")
            body.append("let newcount=$oldcount+1")
            body.append("if [ ${newcount} -gt 10 ]; then")
            body.append("echo \"Tried ten times, this is silly. Aborting here.\";exit")
            body.append("fi")
            body.append("sed -i -e \"s/newcount=${{oldcount}}/newcount=${{newcount}}/\" {0}\n".\
                        format(batch_dir+check_batch+".batch"))
            body.append("sed -i -e \"s/_${{oldcount}}.out/_${{newcount}}.out/\" {0}".\
                        format(batch_dir+check_batch+".batch"))
            body.append("sbatch -d afterany:${{SLURM_JOB_ID}} {0}".\
                        format(batch_dir+check_batch+".batch"))
            body.append('run "{0}" "--obs={1} --type={2} --from={3} --duration={4} --parallel={5} --dir={6}" "{7}"'.\
                        format(voltdownload,obsid, data_type, time_to_get,
                               (increment-1),parallel, dl_dir, vcs_database_id))
            submit_slurm(voltdownload_batch, body, batch_dir=batch_dir, 
                         module_list=module_list, 
                         slurm_kwargs={"time": str(volt_secs_to_run), 
                                       "nice" : nice},
                         vcstools_version=vcstools_version, 
                         outfile=batch_dir+voltdownload_batch+"_1.out",
                         queue="copyq", export="NONE")

            # submit_cmd = subprocess.Popen(volt_submit_line,shell=True,stdout=subprocess.PIPE)
            continue
    # TODO: what is the below doing here???
        try:
            os.chdir(product_dir)
        except:
            logging.error("cannot open working dir:{0}".format(product_dir))
            sys.exit()



def download_cal(obs_id, cal_obs_id, data_dir, product_dir, args, head=False,
                 vcstools_version="master", nice=0):

    vcs_database_id = database_vcs.database_command(args, obs_id)
    #Load computer dependant config file
    comp_config = config.load_config_file()

    batch_dir = product_dir + '/batch/'
    product_dir = '{0}/cal/{1}'.format(product_dir,cal_obs_id)
    mdir(product_dir, 'Calibrator product')
    mdir(batch_dir, 'Batch')
    # obsdownload creates the folder cal_obs_id regardless where it runs
    # this deviates from our initially inteded naming conventions of
    # /astro/mwaopos/vcs/[cal_obs_id]/vis but the renaming and linking is a pain otherwise,
    # hence we'll link vis agains /astro/mwaopos/vcs/[cal_obs_id]/[cal_obs_id]
    target_dir = '{0}'.format(cal_obs_id)
    link = 'vis'
    csvfile = "{0}{1}_dl.csv".format(batch_dir,cal_obs_id)
    obsdownload = distutils.spawn.find_executable("obsdownload.py")
    get_data = "{0} -o {1} -d {2}".format(obsdownload,cal_obs_id, data_dir)
    if head:
        logging.error("I'm sorry, this option is no longer supported. Please "
                      "download through the copyq.")
        # print "Will download the data from the archive. This can take a while so please do not ctrl-C."
        # log_name="{0}/caldownload_{1}.log".format(batch_dir,cal_obs_id)
        # with open(log_name, 'w') as log:
        #     subprocess.call(get_data, shell=True, stdout=log, stderr=log)
        # create_link(data_dir, target_dir, product_dir, link)
        # #clean up
        # try:
        #     os.remove('obscrt.crt')
        #     os.remove('obskey.key')
        # except:
        #     pass
    else:
        # we create the link using bash and not our create_link function
        # as we'd like to do this only once the data have arrived,
        # i.e. the download worked.
        make_link = "ln -s {0} {1}/{2}".format(data_dir, product_dir, link)
        obsdownload_batch = "caldownload_{0}".format(cal_obs_id)
        secs_to_run = "03:00:00" # sometimes the staging can take a while...
        module_list = ["setuptools"]
        commands = []
        commands.append("module load manta-ray-client")
        commands.append("export CMD_VCS_DB_FILE={0}".format(os.environ['CMD_VCS_DB_FILE']))
        commands.append(database_vcs.add_database_function())
        commands.append("csvfile={0}".format(csvfile))
        # commands.append('source /group/mwaops/PULSAR/psrBash.profile')
        # commands.append('module load setuptools')
        commands.append('cd {0}'.format(data_dir))
        commands.append('if [[ -z ${MWA_ASVO_API_KEY} ]]')
        commands.append('then')
        commands.append('    echo "Error, MWA_ASVO_API_KEY not set"')
        commands.append('    echo "Cannot use client"')
        commands.append('    echo "Please read the MWA ASVO documentation '
                        'about setting this (https://wiki.mwatelescope.org/'
                        'display/MP/MWA+ASVO%3A+Release+Notes)"')
        commands.append('    exit 1')
        commands.append('fi')
        commands.append('echo "obs_id={0}, job_type=d, download_type=vis" > {1}'.\
                        format(cal_obs_id,csvfile))
        commands.append('mwa_client --csv={0} --dir={1}'.format(csvfile,data_dir))
        # commands.append('run "{0}" "-o {1} -d {2}" "{3}"'.format(obsdownload,cal_obs_id, data_dir,vcs_database_id))
        commands.append(make_link)
        commands.append('unzip *.zip')
        submit_slurm(obsdownload_batch, commands, batch_dir=batch_dir, 
                     module_list=module_list,
                     slurm_kwargs={"time": secs_to_run, "nice": nice},
                     vcstools_version=vcstools_version, queue="copyq", 
                     export="NONE", mem=2048)


def vcs_recombine(obsid, start_time, stop_time, increment, data_dir, product_dir, args,
                  vcstools_version="master", nice=0):

    vcs_database_id = database_vcs.database_command(args, obsid)
    #Load computer dependant config file
    comp_config = config.load_config_file()
    
    logger.info("Running recombine on files")
    jobs_per_node = 8
    target_dir = link = 'combined'
    mdir(data_dir + '/' + target_dir, 'Combined')
    create_link(data_dir, target_dir, product_dir, link)
    batch_dir = product_dir+"/batch/"
    recombine = distutils.spawn.find_executable("recombine.py")
    checks = distutils.spawn.find_executable("checks.py")
    recombine_binary = distutils.spawn.find_executable("recombine")
    for time_to_get in range(start_time,stop_time,increment):
        process_nsecs = increment if (time_to_get + increment <= stop_time) \
                                  else (stop_time - time_to_get + 1)
        if (jobs_per_node > process_nsecs):
                jobs_per_node = process_nsecs
        nodes = (increment+(-increment%jobs_per_node))//jobs_per_node + 1 # Integer division with ceiling result plus 1 for master node
        recombine_batch = "recombine_{0}".format(time_to_get)
        check_batch = "check_recombine_{0}".format(time_to_get)
        module_list = ["module switch PrgEnv-cray PrgEnv-gnu", "python/3.6.3", "numpy/1.13.3", "mwa-voltage/master"]
        commands = []
        commands.append("export CMD_VCS_DB_FILE={0}".format(os.environ['CMD_VCS_DB_FILE']))
        commands.append(database_vcs.add_database_function())
        commands.append("newcount=0")
        commands.append("let oldcount=$newcount-1")
        commands.append("sed -i -e \"s/oldcount=${{oldcount}}/oldcount=${{newcount}}/\" {0}".\
                        format(batch_dir+recombine_batch+".batch"))
        commands.append("oldcount=$newcount; let newcount=$newcount+1")
        commands.append("sed -i -e \"s/_${{oldcount}}.out/_${{newcount}}.out/\" {0}".\
                        format(batch_dir+recombine_batch+".batch"))
        commands.append('run "{0}" "-m recombine -o {1} -w {2}/combined/ -b {3} -i {4}" "{5}"'.\
                        format(checks, obsid, data_dir, time_to_get, 
                               process_nsecs, vcs_database_id)) 
        commands.append("if [ $? -eq 1 ];then")
        commands.append("sbatch {0}".format(batch_dir+recombine_batch+".batch"))
        commands.append("fi")
        submit_slurm(check_batch, commands, batch_dir=batch_dir, 
                     module_list=module_list,
                     slurm_kwargs={"time": "15:00", "nice": nice},
                     vcstools_version=vcstools_version, submit=False, 
                     outfile=batch_dir+check_batch+"_0.out",
                     queue='gpuq', export="NONE")

        module_list = ["module switch PrgEnv-cray PrgEnv-gnu", "python/3.6.3",
                       "numpy/1.13.3", "mwa-voltage/master", "mpi4py", "cfitsio"]
        commands = []
        commands.append("export CMD_VCS_DB_FILE={0}".format(os.environ['CMD_VCS_DB_FILE']))
        commands.append(database_vcs.add_database_function())
        #commands.append("module switch PrgEnv-cray PrgEnv-gnu")
        #commands.append("module load mpi4py")
        #commands.append("module load cfitsio")
        commands.append("oldcount=0")
        commands.append("let newcount=$oldcount+1")
        commands.append("if [ ${newcount} -gt 10 ]; then")
        commands.append("echo \"Tried ten times, this is silly. Aborting here.\";exit")
        commands.append("fi")
        commands.append("sed -i -e \"s/newcount=${{oldcount}}/newcount=${{newcount}}/\" {0}".\
                        format(batch_dir+check_batch+".batch"))
        commands.append("sed -i -e \"s/_${{oldcount}}.out/_${{newcount}}.out/\" {0}".\
                        format(batch_dir+check_batch+".batch"))
        commands.append("sbatch -d afterany:${{SLURM_JOB_ID}} {0}".\
                        format(batch_dir+check_batch+".batch"))
        commands.append('run "srun --export=all python3 {0}" "-o {1} -s {2} -w {3} -e {4}" "{5}"'.\
                        format(recombine, obsid, time_to_get, data_dir,
                               recombine_binary, vcs_database_id))

        submit_slurm(recombine_batch, commands, batch_dir=batch_dir, 
                     module_list=module_list,
                     slurm_kwargs={"time": "06:00:00", "nodes": str(nodes), 
                                   "ntasks-per-node": jobs_per_node, 
                                   "nice": nice},
                     vcstools_version=vcstools_version, 
                     outfile=batch_dir+recombine_batch+"_1.out",
                     queue='gpuq', export="NONE")




def vcs_correlate(obsid,start,stop,increment, data_dir, product_dir, ft_res, args, metafits,
                  vcstools_version="master", nice=0):

    vcs_database_id = database_vcs.database_command(args, obsid)
    logger.info("Correlating files at {0} kHz and {1} milliseconds".\
                format(ft_res[0], ft_res[1]))
    from astropy.time import Time
    import calendar

    batch_dir = product_dir+"/batch/"
    target_dir = link = 'vis'

    if data_dir == product_dir:
        corr_dir = "{0}/cal/{1}/{2}".format(product_dir, obsid, target_dir)
    else:
        corr_dir = "{0}/{1}".format(data_dir, target_dir)
        product_dir = "{0}/cal/{1}/".format(product_dir, obsid)
        mdir(product_dir, "Correlator")
    mdir(corr_dir, "Correlator Product")
    create_link(data_dir, target_dir, product_dir, link)

    chan_list = get_frequencies(metafits_file, resort=True)
    #gpu_int = 0.01 # Code was compiled with a hard-coded 100 sample minimum intigration. For 'normal' data this means 0.01 seconds
    gpu_int = 10 # Code was compiled with a hard-coded 100 sample minimum integration. For 'normal' data this means 10 milliseconds.
    integrations=int(ft_res[1]/gpu_int)
    #num_frames=int(1.0/ft_res[1])
    num_frames=int(1000/ft_res[1])

    logger.info("Input chan list is {0}".format(chan_list))

    for time_to_get in range(start,stop,increment):
        inc_start = time_to_get
        inc_stop = time_to_get+increment
        for index,channel in enumerate(chan_list):
            gpubox_label = (index+1)
            f=[]
            for time_to_corr in range(inc_start,inc_stop,1):
                file_to_process = "{0}/combined/{1}_{2}_ch{3:0>2}.dat".\
                                  format(data_dir,obsid,time_to_corr,channel)
                #check the file exists
                if (os.path.isfile(file_to_process) == True):
                    f.append(file_to_process)

            #now have a full list of files
            #for this increment
            #and this channel
            if (len(f) > 0):
                corr_batch = "correlator_{0}_gpubox{1:0>2}".format(inc_start,gpubox_label)
                body = []
                body.append("export CMD_VCS_DB_FILE={0}".format(os.environ['CMD_VCS_DB_FILE']))
                body.append(database_vcs.add_database_function())
                #body.append("source /group/mwaops/PULSAR/psrBash.profile")
                #body.append("module swap craype-ivybridge craype-sandybridge")

                # with open(corr_batch, 'w') as batch_file:
                #     batch_file.write("#!/bin/bash -l\n#SBATCH --nodes=1\n#SBATCH --account=mwaops\n#SBATCH --export=NONE\n#SBATCH --output={0}.out\n".format(corr_batch[:-6]))
                #     batch_file.write('source /group/mwaops/PULSAR/psrBash.profile\n')
                #     batch_file.write('module swap craype-ivybridge craype-sandybridge\n')
                to_corr = 0
                for file in f:
                    corr_line = ""
                    (current_time,ext) = os.path.splitext(os.path.basename(file))
                    (obsid,gpstime,chan) = current_time.split('_')
                    t = Time(int(gpstime), format='gps', scale='utc')
                    unix_time = int(t.unix)

                    body.append('run "srun --export=all {0}" "-o {1}/{2} -s {3} -r {4} -i {5} -f 128 -n {6} -c {7:0>2} -d {8}" "{9}"'.\
                                format("offline_correlator", corr_dir, obsid, 
                                       unix_time, num_frames, integrations, 
                                       int(ft_res[0]/10), gpubox_label, file,
                                       vcs_database_id))
                    to_corr += 1
                    # with open(corr_batch, 'a') as batch_file:
                    #     batch_file.write(corr_line)
                    #     to_corr = to_corr+1

                module_list = ["module switch PrgEnv-cray PrgEnv-gnu"]
                secs_to_run = str(datetime.timedelta(seconds=2*12*num_frames*to_corr)) 
                # added factor two on 10 April 2017 as galaxy seemed really slow...
                submit_slurm(corr_batch, body, module_list=module_list,
                             slurm_kwargs={"time": secs_to_run, "nice": nice,
                                           "gres": "gpu:1"},
                             queue='gpuq', vcstools_version=vcstools_version, 
                             batch_dir=batch_dir, export="NONE")
                # batch_submit_line = "sbatch --workdir={0} --time={1} --partition=gpuq --gid=mwaops {2} \n".format(corr_dir,secs_to_run,corr_batch)
                # submit_cmd = subprocess.Popen(batch_submit_line,shell=True,stdout=subprocess.PIPE)
                # jobid=""
                # for line in submit_cmd.stdout:
                #     if "Submitted" in line:
                #         (word1,word2,word3,jobid) = line.split()
            else:
                logger.error("Couldn't find any recombine files. Aborting here.")


def coherent_beam(obs_id, start, stop, data_dir, product_dir, batch_dir, 
                  metafits_file, nfine_chan, pointing_list, args, 
                  rts_flag_file=None, bf_formats=None, DI_dir=None, 
                  execpath=None, calibration_type='rts', 
                  vcstools_version="master", nice=0, channels_to_beamform=None):
    """
    This function runs the new version of the beamformer. It is modelled after 
    the old function above and will likely be able to be streamlined after 
    working implementation (SET)

    Streamlining underway, as well as full replacement of the old function (SET March 28, 2018)
    """
    vcs_database_id = database_vcs.database_command(args, obs_id)  
    
    #Load computer dependant config file
    comp_config = config.load_config_file()

    # If execpath is given, change the make_beam executable command
    # otherwise, it should be on the PATH if vcstools has been installed
    if execpath:
        make_beam_cmd = "{0}/make_beam".format(execpath)
        make_beam_version_cmd = "{0}/make_beam -V".format(execpath)
    else:
        make_beam_cmd = "make_beam"
        make_beam_version_cmd = "make_beam -V"

    make_beam_version = subprocess.Popen(make_beam_version_cmd, 
                           stdout=subprocess.PIPE, shell=True).communicate()[0]
    #tested_version = "?.?.?"
    logger.info("Current version of make_beam = {0}".format(make_beam_version.strip()))
    #logger.info("Tested version of make_beam = {0}".format(tested_version.strip()))

    metafile = "{0}/{1}.meta".format(product_dir, obs_id)
    channels = None
    # No channels given so first check for a metafile
    if os.path.isfile(metafile):
        logger.info("Found observation metafile: {0}".format(metafile))
        with open(metafile, 'r') as m:
            for line in m.readlines():
                if line.startswith("channels"):
                    channels = line.split(",")[1:]
                    channels = np.array(channels, dtype=np.int)
    else:
        logger.debug("No metafile in {0}".format(metafile))
    logger.debug("Channels before meta.get_channels: {0}".format(channels))
    # If channels is still None get_channels will get it from the metadata
    channels = meta.get_channels(obs_id, channels=channels)
    
    # Make a metafile containing the channels so no future metadata calls are required
    if not os.path.isfile(metafile):
        with open(metafile, "w") as m:
            m.write("#Metadata for obs ID {0} required to determine if: normal or "
                    "picket-fence\n".format(obs_id))
            m.write("channels,{0}".format(",".join([str(c) for c in channels])))
    channels = np.array(channels, dtype=np.int)
    hichans = [c for c in channels if c>128]
    lochans = [c for c in channels if c<=128]
    lochans.extend(list(reversed(hichans)))
    ordered_channels = lochans

    if channels_to_beamform is None:
        # If no channels_to_beamform given fold on everything
        channels_to_beamform = ordered_channels

    # Run for each coarse channel. Calculates delays and makes beam

    if not DI_dir:
        logger.error("You need to specify the path to the calibrator files, "
                     "either where the DIJs are or where the Offringa "
                     "calibration_solutions.bin file is. Aborting here")
        sys.exit(0)
    DI_dir = os.path.abspath(DI_dir)

    # make_beam_small requires the start time in UTC, get it from the start
    utctime = gps_to_utc(start)

    logging.info("Running make_beam")
    P_dir = product_dir+"/pointings"
    mdir(P_dir, "Pointings")
    # startjobs = True

    # Set up supercomputer dependant parameters
    import socket
    hostname = socket.gethostname()
    if hostname.startswith('john') or hostname.startswith('farnarkle'):
        max_pointing = 30
        #Work out required SSD size
        temp_mem = int(5. * (float(stop) - float(start) + 1.) * \
                       float(len(pointing_list)) / 1000.) + 1
        #temp_mem = 60
        # Split it up into 400 chuncks to not use more than 60BG
        #time_chunks = gps_time_lists(start, stop, 400)
        time_chunks = gps_time_lists(start, stop, 10000)
    else:
        max_pointing = 15
        temp_mem = None
        # Do it all at once on Galaxy
        time_chunks = gps_time_lists(start, stop, 10000)



    # set up SLURM requirements
    if len(pointing_list) > max_pointing:
        seconds_to_run = 8 * (stop - start + 1) * max_pointing
    else:
        seconds_to_run = 8 * (stop - start + 1) * len(pointing_list)
    
    if seconds_to_run > 86399.:
        secs_to_run = datetime.timedelta(seconds=86399)
    else:
        secs_to_run = datetime.timedelta(seconds=seconds_to_run)

    # Get the project id (eg G0057) from the metafits file
    with pyfits.open(metafits_file) as hdul:
        project_id = hdul[0].header['project']
    
    n_omp_threads = 3
    openmp_line = "export OMP_NUM_THREADS={0}".format(n_omp_threads)

    # splits the pointing list into lists of length max_pointing
    pointing_list_list = list(chunks(pointing_list, max_pointing))
    time_now = str(datetime.datetime.now()).replace(" ", "_")
    
    job_id_list_list = []
    for pl, pointing_list in enumerate(pointing_list_list):
        pointing_str = ",".join(pointing_list)
        # Run one coarse channel per node
        job_id_list = []
        for gpubox, coarse_chan in enumerate(ordered_channels, 1):
            if coarse_chan not in channels_to_beamform:
                continue
            if calibration_type == 'rts':
                #chan_list = get_frequencies(metafits_file, resort=True)
                DI_file = "{0}/DI_JonesMatrices_node{1:0>3}.dat".format(DI_dir, gpubox)
                jones_option = "-J {0}".format(DI_file)
            elif calibration_type == 'offringa':
                #chan_list = get_frequencies(metafits_file, resort=False)
                DI_file = "{0}/calibration_solution.bin".format(DI_dir)
                jones_option = "-O {0} -C {1}".format(DI_file, int(gpubox) - 1)
            else:
                logger.info("Please an accepted calibratin type. Aborting here.")
                sys.exit(0)

            # Making pointing directories
            for pointing in pointing_list:
                mdir("{0}/{1}".format(P_dir, pointing), "Pointing {0}".format(pointing))
            
            #if "v" in bf_formats:
            if "u" in bf_formats:
                for pointing in pointing_list:
                    ra, dec = pointing.split("_")
                    make_beam_small_batch = "mb_{0}_ch{1}".format(pointing, coarse_chan)
                    module_list = [comp_config['container_module']]
                    commands = []
                    commands.append(openmp_line)
                    commands.append("cd {0}/{1}".format(P_dir,pointing))
                    commands.append("srun --export=all -n 1 -c {0} {1} {2} -o {3} -b {4} "
                                    "-e {5} -a 128 -n 128 -f {6} {7} -d {8}/combined "
                                    "-R {9} -D {10} -r 10000 -m {11} -z {12} {13} -F {14}".format(
                                    n_omp_threads, comp_config['container_command'],
                                    make_beam_cmd, obs_id, start, stop, coarse_chan,
                                    jones_option, data_dir, ra, dec, metafits_file,
                                    utctime, bf_formats.replace("v", "u"), rts_flag_file))  
                    commands.append("")

                    job_id = submit_slurm(make_beam_small_batch, commands,
                                batch_dir=batch_dir, module_list=module_list,
                                slurm_kwargs={"time":secs_to_run, "nice":nice},
                                queue='gpuq', vcstools_version="origbeam",#forces olf version with vdif 
                                submit=True, export="NONE", gpu_res=1,
                                cpu_threads=n_omp_threads,
                                mem=comp_config['gpu_beamform_mem'])
                    job_id_list.append(job_id)

            else:
                make_beam_small_batch = "mb_{0}_{1}_ch{2}".format(pl, time_now, coarse_chan)
                module_list = [comp_config['container_module']]
                commands = []
                commands.append(openmp_line)
                if hostname.startswith('john') or hostname.startswith('farnarkle'):
                    # Write outputs to SSDs if on Ozstar
                    commands.append("cd $JOBFS")
                else:
                    commands.append("cd {0}".format(P_dir))

                # Loop over each GPS time chunk. Will only be one on Galaxy 
                for tci, (start, stop) in enumerate(time_chunks):
                    utctime = gps_to_utc(start)
                    commands.append("srun --export=all -n 1 -c {0} {1} {2} -o {3} -b {4} "
                                    "-e {5} -a 128 -n 128 -f {6} {7} -d {8}/combined "
                                    "-P {9} -r 10000 -m {10} -z {11} {12} -F {13}".format(
                                    n_omp_threads, comp_config['container_command'],
                                    make_beam_cmd, obs_id, start, stop, coarse_chan,
                                    jones_option, data_dir, pointing_str, metafits_file,
                                    utctime, bf_formats, rts_flag_file))  
                    commands.append("")
                    if hostname.startswith('john') or hostname.startswith('farnarkle'):
                        for pointing in pointing_list:
                            """
                            # Move outputs off the SSD and renames them as if makebeam 
                            # was only run once
                            # G0024_1166459712_07:42:49.00_-28:21:43.00_ch132_0001.fits
                            commands.append("cp $JOBFS/{0}/{1}_{2}_{0}_ch{3}_0001.fits "
                                    "{4}/{0}/{1}_{2}_{0}_ch{3}_00{5:02}.fits".format(pointing,
                                    project_id, obs_id, coarse_chan, P_dir, (tci+1)*2-1))
                            commands.append("cp $JOBFS/{0}/{1}_{2}_{0}_ch{3}_0002.fits "
                                    "{4}/{0}/{1}_{2}_{0}_ch{3}_00{5:02}.fits".format(pointing,
                                    project_id, obs_id, coarse_chan, P_dir, (tci+1)*2))
                            """
                            commands.append("cp $JOBFS/{0}/{1}_{2}_{0}_ch{3}_00*.fits "
                                            "{4}/{0}/".format(pointing, project_id,
                                                              obs_id, coarse_chan, P_dir))
                    commands.append("")

                job_id = submit_slurm(make_beam_small_batch, commands,
                            batch_dir=batch_dir, module_list=module_list,
                            slurm_kwargs={"time":secs_to_run, "nice":nice},
                            queue='gpuq', vcstools_version=vcstools_version, 
                            submit=True, export="NONE", gpu_res=1,
                            cpu_threads=n_omp_threads,
                            mem=comp_config['gpu_beamform_mem'], temp_mem=temp_mem)
                job_id_list.append(job_id)
        job_id_list_list.append(job_id_list)
        
    return job_id_list_list, make_beam_small_batch.split('ch')[0]

def database_command(args, obsid):
    DB_FILE = os.environ['CMD_VCS_DB_FILE']
    args_string = ""
    for a in args:
            if not a == args[0]:
                    args_string = args_string + str(a) + " "

    con = lite.connect(DB_FILE)
    con.isolation_level = 'EXCLUSIVE'
    con.execute('BEGIN EXCLUSIVE')
    with con:
        cur = con.cursor()

        cur.execute("INSERT INTO ProcessVCS(Arguments, Obsid, UserId, Started) VALUES(?, ?, ?, ?)", (args_string, obsid, os.environ['USER'], datetime.datetime.now()))
        vcs_command_id = cur.lastrowid
    return vcs_command_id

if __name__ == '__main__':

    # Dictionary for choosing log-levels
    loglevels = dict(DEBUG=logging.DEBUG,
                     INFO=logging.INFO,
                     WARNING=logging.WARNING)
   
    modes=['download', 'download_ics', 'download_cal', 'recombine','correlate', 'beamform']
    bf_out_modes=['psrfits', 'vdif', 'both']
    jobs_per_node = 8
    chan_list_full=["ch01","ch02","ch03","ch04","ch05","ch06","ch07","ch08",
                    "ch09","ch10","ch11","ch12","ch13","ch14","ch15","ch16",
                    "ch17","ch18","ch19","ch20","ch21","ch22","ch23","ch24"]
    chan_list = []
    jones = "-j jones.txt"

    import argparse

 #   parser=OptionParser(description="process_vcs.py is a script of scripts that downloads prepares and submits jobs to Galaxy. It can be run with just a pointing (-p \"xx:xx:xx xx:xx:xx.x\") and an obsid (\"-o <obsid>\") and it will process all the data in the obs. It will call prepare.py which will attempt to build the phase and calibration information - which will only exist if a calibration obs has already been run. So it will only move past the data prepa stage if the \"-r\" (for run) is used\n"

    parser=argparse.ArgumentParser(formatter_class=argparse.ArgumentDefaultsHelpFormatter,
            description="process_vcs.py is a script for processing the MWA VCS data on Galaxy in steps. It can download data from the archive, call on recombine to form course channels, run the offline correlator, make tile re-ordered and bit promoted PFB files or for a coherent beam for a given pointing.")
    group_download = parser.add_argument_group('Download Options')
    group_download.add_argument("--head", action="store_true", default=False, help="Submit download jobs to the headnode instead of the copyqueue ")
    #group_download.add_argument("--format", type="choice", choices=['11','15','16'], default='11', help="Voltage data type (Raw = 11, ICS Only = 15, Recombined and ICS = 16) ")
    group_download.add_argument("-d", "--parallel_dl", type=int, default=3, help="Number of parallel downloads to envoke ")
    group_download.add_argument("-j", "--untar_jobs", type=int, default=2, help="Number of parallel jobs when untaring downloaded tarballs. ")
    group_download.add_argument("-k", "--keep_tarball", action="store_true", default=False, help="Keep the tarballs after unpacking. ")
    group_correlate = parser.add_argument_group('Correlator Options')
    group_correlate.add_argument("--ft_res", metavar="FREQ RES,TIME RES", type=int, nargs=2, default=(10,1000), help="Frequency (kHz) and Time (ms) resolution for running the correlator. Please make divisible by 10 kHz and 10 ms respectively. ")

    group_beamform = parser.add_argument_group('Beamforming Options')
    group_beamform.add_argument("-p", "--pointings", type=str, nargs='*', help="A space sepertated list of pointings with the RA and Dec seperated by _ in the format HH:MM:SS_+DD:MM:SS, e.g. \"19:23:48.53_-20:31:52.95 19:23:40.00_-20:31:50.00\"")
    group_beamform.add_argument("--pointing_file", help="A file containing pointings with the RA and Dec seperated by _ in the format HH:MM:SS_+DD:MM:SS on each line, e.g. \"19:23:48.53_-20:31:52.95\n19:23:40.00_-20:31:50.00\"")
    group_beamform.add_argument("--DI_dir", default=None, help="Directory containing either Direction Independent Jones Matrices (as created by the RTS) or calibration_solution.bin as created by Andre Offringa's tools.[no default]")
    group_beamform.add_argument("--bf_out_format", type=str, choices=['psrfits','vdif','both'], help="Beam former output format. Choices are {0}. ".format(bf_out_modes), default='psrfits')
    group_beamform.add_argument("--incoh", action="store_true", default=False, help="Add this flag if you want to form an incoherent sum as well. ")
    group_beamform.add_argument("--sum", action="store_true", default=False, help="Add this flag if you the beamformer output as summed polarisations (only Stokes I). This reduces the data size by a factor of 4.")
    group_beamform.add_argument("--flagged_tiles", type=str, default=None, help="Path (including file name) to file containing the flagged tiles as used in the RTS, will be used by get_delays. ")
    group_beamform.add_argument('--cal_type', type=str, help="Use either RTS (\"rts\") solutions or Andre-Offringa-style (\"offringa\") solutions. Default is \"rts\". If using Offringa's tools, the filename of calibration solution must be \"calibration_solution.bin\".", default="rts")
    group_beamform.add_argument("-E", "--execpath", type=str, default=None, help="Supply a path into this option if you explicitly want to run files from a different location for testing. Default is None (i.e. whatever is on your PATH).")

    parser.add_argument("-m", "--mode", type=str, choices=['download','download_ics', 'download_cal', 'recombine','correlate', 'beamform'], help="Mode you want to run. {0}".format(modes))
    parser.add_argument("-o", "--obs", metavar="OBS ID", type=int, help="Observation ID you want to process [no default]")
    parser.add_argument('--cal_obs', '-O', metavar="CALIBRATOR OBS ID", type=int, help="Only required in 'download_cal' mode."
                          "Observation ID of calibrator you want to process. In case of " 
                          "in-beam calibration should be the same as input to -o (obsID). [no default]", default=None)
    parser.add_argument("-b", "--begin", type=int, help="First GPS time to process [no default]")
    parser.add_argument("-e", "--end", type=int, help="Last GPS time to process [no default]")
    parser.add_argument("-a", "--all", action="store_true", default=False, help="Perform on entire observation span. Use instead of -b & -e. ")
    parser.add_argument("--all_avail", action="store_true", default=False,
                      help="Uses all of the available combined files available (does not check for gaps). [default=False]")
    parser.add_argument("-i", "--increment", type=int, default=64, help="Increment in seconds (how much we process at once) ")
    parser.add_argument("-s", action="store_true", default=False, help="Single step (only process one increment and this is it (False == do them all) ")
    parser.add_argument("-w", "--work_dir", metavar="DIR", default=None, help="Base directory you want run things in. USE WITH CAUTION! Per default "
                          "raw data will will be downloaded into /astro/mwaops/vcs/[obsID] and data products will be in /group/mwaops/vcs/[obsID]."
                          " If set, this will create a folder for the Obs. ID if it doesn't exist ")
    parser.add_argument("-c", "--ncoarse_chan", type=int, default=24, help="Coarse channel count (how many to process) ")
    parser.add_argument("-n", "--nfine_chan", type=int, default=128, help="Number of fine channels per coarse channel ")
    parser.add_argument("--mail",action="store_true", default=False, help="Enables e-mail notification about start, end, and fail of jobs. Currently only implemented for beamformer mode.")
    parser.add_argument("-L", "--loglvl", type=str, help="Logger verbosity level. Default: INFO", 
                                        default="INFO")
    parser.add_argument("-V", "--version", action="store_true", help="Print version and quit")
    parser.add_argument("--vcstools_version", type=str, default="master", help="VCSTools version to load in jobs (i.e. on the queues) ")
    parser.add_argument("--nice", type=int, default=0, help="Reduces your priority of Slurm Jobs. ")

    args = parser.parse_args()

    # set up the logger for stand-alone execution
    logger.setLevel(loglevels[args.loglvl])
    ch = logging.StreamHandler()
    ch.setLevel(loglevels[args.loglvl])
    formatter = logging.Formatter('%(asctime)s  %(filename)s  %(name)s  %(lineno)-4d  %(levelname)-9s :: %(message)s')
    ch.setFormatter(formatter)
    logger.addHandler(ch)
    logger.propagate = False

    logger.info("Using vcstools/{0}".format(args.vcstools_version))
    if args.version:
        try:
            import version
            logger.info(version.__version__)
            sys.exit(0)
        except ImportError as ie:
            logger.error("Couldn't import version.py - have you installed vcstools?")
            logger.error("ImportError: {0}".format(ie))
            sys.exit(0)

    #Option parsing
<<<<<<< HEAD
    if ( args.all and (args.begin or args.end) ) or \
       ( args.all_avail and (args.begin or args.end) ) or \
       ( args.all_avail and args.all ) or \
       ( args.all and args.all_avail and (args.begin or args.end) ):
        logger.error("Please use ONLY (-b,-e) OR -a OR --all_avail")
        quit()
    elif args.all:
        args.begin, args.end = meta.obs_max_min(args.cal_obs\
                               if args.mode == 'download_cal' else args.obs)
    elif args.all_avail:
        comp_config = config.load_config_file()
        args.begin, args.end = find_combined_beg_end(args.obs,
                                                     base_path=comp_config['base_data_dir'])
    
    # make sure we can process increments smaller than 64 seconds when not in 
    # calibration related mode
    if args.mode not in ['download_cal','calibrate']:
=======
    if not args.obs:
        logger.error("Observation ID required, please put in with -o or --obs")
        sys.exit(0)
    if args.all and (args.begin or args.end):
        logger.error("Please specify EITHER (-b,-e) OR -a")
        sys.exit(0)
    elif args.all:
        args.begin, args.end = meta.obs_max_min(args.cal_obs\
                               if args.mode == 'download_cal' else args.obs)
    elif args.mode is not 'download_cal' and (not args.begin or not args.end):
        logger.error("Please specify EITHER (-b,-e) OR -a")
        sys.exit(0)
    # make sure we can process increments smaller than 64 seconds when not in calibration related mode
    if args.mode is not 'download_cal':
>>>>>>> f54fb921
        if args.end - args.begin +1 < args.increment:
            args.increment = args.end - args.begin + 1
    e_mail = ""
    if args.mail:
        e_mail = get_user_email()
        logger.info("Sending info to {0}".format(e_mail))
    if not args.mode:
      logger.error("Mode required {0}. Please specify with -m or --mode.".format(modes))

      sys.exit(0)
    if args.begin and args.end:
        if args.begin > args.end:
            logger.error("Starting time is after end time")
            sys.exit(0)
    if (args.mode == "beamform" or args.incoh):
        bf_format = ""
        if not (args.pointings or args.pointing_file):
            logger.info("Beamformer mode required that you specify pointings "
                        "using either -p or --pointing_file.")
            sys.exit(0)
        #check if they're using more than one of the pointing options
        if (args.pointings and args.pointing_file):
            logger.info("Beamformer mode requires only one pointing option. "
                        "Please use either -p or --pointing_file.")
            sys.exit(0)
        if (args.bf_out_format == 'psrfits' or args.bf_out_format == 'both'):
            bf_format +=" -p"
            logger.info("Writing out PSRFITS.")
        if  (args.bf_out_format == 'vdif' or args.bf_out_format == 'both'):
            #bf_format += " -v" #this is the option for the multipixel version
            #that isn't currently used
            bf_format += " -u"
            logger.info("Writing out upsampled VDIF.")
        if (args.incoh):
            bf_format += " -i"
            logger.info("Writing out incoherent sum.")
        if (args.sum):
            bf_format += " -s"

        # This isn't necessary as checks for execpath are done in beamforming function (BWM 6/4/18)
        #if args.execpath:
        #    execpath = args.execpath

    #Load computer dependant config file
    comp_config = config.load_config_file()
    
    if args.work_dir:
        logger.warning("YOU ARE MESSING WITH THE DEFAULT DIRECTORY STRUCTURE "
                       "FOR PROCESSING -- BE SURE YOU KNOW WHAT YOU ARE DOING!")
        sleep(5)
        data_dir = product_dir = "{0}/{1}".format(args.work_dir, args.obs)
    else:
        data_dir = '{0}{1}'.format(comp_config['base_data_dir'],args.obs)
        product_dir = '{0}{1}'.format(comp_config['base_product_dir'],args.obs)
    batch_dir = "{0}/batch".format(product_dir)
    mdir(data_dir, "Data")
    mdir(product_dir, "Products")
    mdir(batch_dir, "Batch")
    metafits_file = "{0}/{1}_metafits_ppds.fits".format(data_dir, args.obs)
    # TODO: modify metafits downloader to not just do a trivial wget

    logger.info("Processing Obs ID {0} from GPS times {1} till {2}".\
                format(args.obs, args.begin, args.end))

    if args.mode == 'download_ics':
        logger.info("Mode: {0}".format(args.mode))
        vcs_download(args.obs, args.begin, args.end, args.increment, args.head,
                     data_dir, product_dir, args.parallel_dl, sys.argv,
                     ics=True, vcstools_version=args.vcstools_version,
                     nice=args.nice)
    elif args.mode == 'download':
        logger.info("Mode: {0}".format(args.mode))
        vcs_download(args.obs, args.begin, args.end, args.increment, args.head,
                     data_dir, product_dir, args.parallel_dl, sys.argv,
                     n_untar=args.untar_jobs,
                     keep='-k' if args.keep_tarball else "",
                     vcstools_version=args.vcstools_version, nice=args.nice)
    elif args.mode == 'recombine':
        logger.info("Mode: {0}".format(args.mode))
        ensure_metafits(data_dir, args.obs, metafits_file)
        vcs_recombine(args.obs, args.begin, args.end, args.increment, data_dir,
                      product_dir, sys.argv, 
                      vcstools_version=args.vcstools_version, nice=args.nice)
    elif args.mode == 'correlate':
        logger.info("Mode: {0}".format(args.mode))
        ensure_metafits(data_dir, args.obs, metafits_file)
        vcs_correlate(args.obs, args.begin, args.end, args.increment, data_dir,
                      product_dir, args.ft_res, sys.argv, metafits_file, 
                      vcstools_version=args.vcstools_version, nice=args.nice)
    elif args.mode == 'download_cal':
        logger.info("Mode: {0}".format(args.mode))
        if not args.cal_obs:
            logger.error("You need to also pass the calibrator observation ID."
                         " Aborting here.")
            sys.exit(0)
        if args.cal_obs == args.obs:
            logging.error("The calibrator obsID cannot be the same as the "
                          "target obsID -- there are not gpubox files for "
                          "VCS data on the archive.")
            sys.exit(0)
        data_dir = data_dir.replace(str(args.obs), str(args.cal_obs))
        mdir(data_dir, "Calibrator Data")
        download_cal(args.obs, args.cal_obs, data_dir, product_dir, sys.argv, 
                     args.head, vcstools_version=args.vcstools_version, 
                     nice=args.nice)
    elif args.mode == ('beamform' or 'incoh'):
        logger.info("Mode: {0}".format(args.mode))
        if not args.DI_dir:
            logger.error("You need to specify the path to either where the "
                         "DIJs are or where the offringe calibration_solution.bin"
                         "file is. Aborting here.")
            sys.exit(0)
        if args.flagged_tiles:
            flagged_tiles_file = os.path.abspath(args.flagged_tiles)
            if not os.path.isfile(args.flagged_tiles):
                logger.error("Your are not pointing at a file with your input "
                             "to --flagged_tiles. Aborting here as the "
                             "beamformer will not run...")
                sys.exit(0)
        else:
            if os.path.isfile("{0}/flagged_tiles.txt".format(args.DI_dir)):
                flagged_tiles_file = "{0}/flagged_tiles.txt".format(args.DI_dir)
                logger.info("Found tiles flags in {0}/flagged_tiles.txt. "
                            "Using it by default".format(args.DI_dir))
            else:
                flagged_tiles_file = None
        ensure_metafits(data_dir, args.obs, metafits_file)
        #Turn the pointings into a list
        if args.pointings:
            pointing_list = args.pointings
        elif args.pointing_file:
            with open(args.pointing_file) as f:
                pointing_list = f.readlines()
        else:
            logger.error("Please use either --pointing, --pointing_list or "
                         "--pointing_file when beamforming. Exiting here.")
            sys.exit(0)
        logger.debug(pointing_list)
        
        coherent_beam(args.obs, args.begin, args.end, 
                      data_dir, product_dir, batch_dir,
                      metafits_file, args.nfine_chan, pointing_list, args,
                      rts_flag_file=flagged_tiles_file,
                      bf_formats=bf_format, DI_dir=args.DI_dir, 
                      calibration_type=args.cal_type,
                      vcstools_version=args.vcstools_version, nice=args.nice,
                      execpath=args.execpath)
    else:
        logger.error("Somehow your non-standard mode snuck through. "
                     "Try again with one of {0}".format(modes))
        sys.exit(0)<|MERGE_RESOLUTION|>--- conflicted
+++ resolved
@@ -917,25 +917,6 @@
             sys.exit(0)
 
     #Option parsing
-<<<<<<< HEAD
-    if ( args.all and (args.begin or args.end) ) or \
-       ( args.all_avail and (args.begin or args.end) ) or \
-       ( args.all_avail and args.all ) or \
-       ( args.all and args.all_avail and (args.begin or args.end) ):
-        logger.error("Please use ONLY (-b,-e) OR -a OR --all_avail")
-        quit()
-    elif args.all:
-        args.begin, args.end = meta.obs_max_min(args.cal_obs\
-                               if args.mode == 'download_cal' else args.obs)
-    elif args.all_avail:
-        comp_config = config.load_config_file()
-        args.begin, args.end = find_combined_beg_end(args.obs,
-                                                     base_path=comp_config['base_data_dir'])
-    
-    # make sure we can process increments smaller than 64 seconds when not in 
-    # calibration related mode
-    if args.mode not in ['download_cal','calibrate']:
-=======
     if not args.obs:
         logger.error("Observation ID required, please put in with -o or --obs")
         sys.exit(0)
@@ -950,7 +931,6 @@
         sys.exit(0)
     # make sure we can process increments smaller than 64 seconds when not in calibration related mode
     if args.mode is not 'download_cal':
->>>>>>> f54fb921
         if args.end - args.begin +1 < args.increment:
             args.increment = args.end - args.begin + 1
     e_mail = ""
