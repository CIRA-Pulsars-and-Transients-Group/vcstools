--- conflicted
+++ resolved
@@ -67,7 +67,6 @@
     return email.strip()
 
 
-<<<<<<< HEAD
 def find_combined_beg_end(obsid, base_path="/group/mwaops/vcs/", channels=None):
     """
     looks through the comined files of the input obsid and returns the max and min in gps time
@@ -97,7 +96,8 @@
         end = None
         
     return beg, end
-=======
+
+
 def gps_time_lists(start, stop, chunk):
     time_chunks = []
     while (start + chunk) < stop:
@@ -105,7 +105,6 @@
         start += chunk
     time_chunks.append((start, stop))
     return time_chunks
->>>>>>> 4e312219
 
 
 def ensure_metafits(data_dir, obs_id, metafits_file):
@@ -658,11 +657,6 @@
                      "calibration_solutions.bin file is. Aborting here")
         quit()
     DI_dir = os.path.abspath(DI_dir)
-<<<<<<< HEAD
-    RA = pointing.split("_")[0]
-    Dec = pointing.split("_")[1]
-=======
->>>>>>> 4e312219
 
     # make_beam_small requires the start time in UTC, get it from the start
     utctime = gps_to_utc(start)
@@ -854,47 +848,6 @@
 
  #   parser=OptionParser(description="process_vcs.py is a script of scripts that downloads prepares and submits jobs to Galaxy. It can be run with just a pointing (-p \"xx:xx:xx xx:xx:xx.x\") and an obsid (\"-o <obsid>\") and it will process all the data in the obs. It will call prepare.py which will attempt to build the phase and calibration information - which will only exist if a calibration obs has already been run. So it will only move past the data prepa stage if the \"-r\" (for run) is used\n"
 
-<<<<<<< HEAD
-    parser=OptionParser(description="process_vcs.py is a script for processing the MWA VCS data on Galaxy in steps. It can download data from the archive, call on recombine to form course channels, run the offline correlator, make tile re-ordered and bit promoted PFB files or for a coherent beam for a given pointing.")
-    group_download = OptionGroup(parser, 'Download Options')
-    group_download.add_option("--head", action="store_true", default=False, help="Submit download jobs to the headnode instead of the copyqueue [default=%default]")
-    #group_download.add_option("--format", type="choice", choices=['11','15','16'], default='11', help="Voltage data type (Raw = 11, ICS Only = 15, Recombined and ICS = 16) [default=%default]")
-    group_download.add_option("-d", "--parallel_dl", type="int", default=3, help="Number of parallel downloads to envoke [default=%default]")
-    group_download.add_option("-j", "--untar_jobs", type='int', default=2, help="Number of parallel jobs when untaring downloaded tarballs. [default=%default]")
-    group_download.add_option("-k", "--keep_tarball", action="store_true", default=False, help="Keep the tarballs after unpacking. [default=%default]")
-    group_correlate = OptionGroup(parser, 'Correlator Options')
-    group_correlate.add_option("--ft_res", metavar="FREQ RES,TIME RES", type="int", nargs=2, default=(10,1000), help="Frequency (kHz) and Time (ms) resolution for running the correlator. Please make divisible by 10 kHz and 10 ms respectively. [default=%default]")
-
-    group_beamform = OptionGroup(parser, 'Beamforming Options')
-    group_beamform.add_option("-p", "--pointing", help="required, R.A. and Dec. of pointing seperated by an underscore, e.g. \"19:23:48.53_-20:31:52.95\"")
-    group_beamform.add_option("--DI_dir", default=None, help="Directory containing either Direction Independent Jones Matrices (as created by the RTS) " +\
-                                  "or calibration_solution.bin as created by Andre Offringa's tools.[no default]")
-    group_beamform.add_option("--bf_out_format", type="choice", choices=['psrfits','vdif','both'], help="Beam former output format. Choices are {0}. [default=%default]".format(bf_out_modes), default='psrfits')
-    group_beamform.add_option("--incoh", action="store_true", default=False, help="Add this flag if you want to form an incoherent sum as well. [default=%default]")
-    group_beamform.add_option("--flagged_tiles", type="string", default=None, help="Path (including file name) to file containing the flagged tiles as used in the RTS, will be used by get_delays. [default=%default]")
-    group_beamform.add_option('--cal_type', type='string', help="Use either RTS (\"rts\") solutions or Andre-Offringa-style (\"offringa\") solutions. Default is \"rts\". If using Offringa's tools, the filename of calibration solution must be \"calibration_solution.bin\".", default="rts")
-    group_beamform.add_option("-E", "--execpath", type="string", default=None, help="Supply a path into this option if you explicitly want to run files from a different location for testing. Default is None (i.e. whatever is on your PATH).")
-
-    parser.add_option("-m", "--mode", type="choice", choices=['download','download_ics', 'download_cal', 'recombine','correlate', 'calibrate', 'beamform'], help="Mode you want to run. {0}".format(modes))
-    parser.add_option("-o", "--obs", metavar="OBS ID", type="int", help="Observation ID you want to process [no default]")
-    parser.add_option('--cal_obs', '-O', metavar="CALIBRATOR OBS ID", type="int", help="Only required in 'calibrate' and 'download_cal' mode."+\
-                          "Observation ID of calibrator you want to process. In case of " + \
-                          "in-beam calibration should be the same as input to -o (obsID). [no default]", default=None)
-    parser.add_option("-b", "--begin", type="int", help="First GPS time to process [no default]")
-    parser.add_option("-e", "--end", type="int", help="Last GPS time to process [no default]")
-    parser.add_option("-a", "--all", action="store_true", default=False, help="Perform on entire observation span. Use instead of -b & -e. [default=%default]")
-    parser.add_option("--all_avail", action="store_true", default=False,
-                      help="Uses all of the available combined files available (does not check for gaps). [default=%default]")
-    parser.add_option("-i", "--increment", type="int", default=64, help="Increment in seconds (how much we process at once) [default=%default]")
-    parser.add_option("-s", action="store_true", default=False, help="Single step (only process one increment and this is it (False == do them all) [default=%default]")
-    parser.add_option("-w", "--work_dir", metavar="DIR", default=None, help="Base directory you want run things in. USE WITH CAUTION! Per default " + \
-                          "raw data will will be downloaded into /astro/mwaops/vcs/[obsID] and data products will be in /group/mwaops/vcs/[obsID]."+ \
-                          " If set, this will create a folder for the Obs. ID if it doesn't exist [default=%default]")
-    parser.add_option("-c", "--ncoarse_chan", type="int", default=24, help="Coarse channel count (how many to process) [default=%default]")
-    parser.add_option("-n", "--nfine_chan", type="int", default=128, help="Number of fine channels per coarse channel [default=%default]")
-    parser.add_option("--mail",action="store_true", default=False, help="Enables e-mail notification about start, end, and fail of jobs. Currently only implemented for beamformer mode.[default=%default]")
-    parser.add_option("-L", "--loglvl", type="string", help="Logger verbosity level. Default: INFO", 
-=======
     parser=argparse.ArgumentParser(formatter_class=argparse.ArgumentDefaultsHelpFormatter,
             description="process_vcs.py is a script for processing the MWA VCS data on Galaxy in steps. It can download data from the archive, call on recombine to form course channels, run the offline correlator, make tile re-ordered and bit promoted PFB files or for a coherent beam for a given pointing.")
     group_download = parser.add_argument_group('Download Options')
@@ -925,6 +878,8 @@
     parser.add_argument("-b", "--begin", type=int, help="First GPS time to process [no default]")
     parser.add_argument("-e", "--end", type=int, help="Last GPS time to process [no default]")
     parser.add_argument("-a", "--all", action="store_true", default=False, help="Perform on entire observation span. Use instead of -b & -e. ")
+    parser.add_argument("--all_avail", action="store_true", default=False,
+                      help="Uses all of the available combined files available (does not check for gaps). [default=False]")
     parser.add_argument("-i", "--increment", type=int, default=64, help="Increment in seconds (how much we process at once) ")
     parser.add_argument("-s", action="store_true", default=False, help="Single step (only process one increment and this is it (False == do them all) ")
     parser.add_argument("-w", "--work_dir", metavar="DIR", default=None, help="Base directory you want run things in. USE WITH CAUTION! Per default "
@@ -934,7 +889,6 @@
     parser.add_argument("-n", "--nfine_chan", type=int, default=128, help="Number of fine channels per coarse channel ")
     parser.add_argument("--mail",action="store_true", default=False, help="Enables e-mail notification about start, end, and fail of jobs. Currently only implemented for beamformer mode.")
     parser.add_argument("-L", "--loglvl", type=str, help="Logger verbosity level. Default: INFO", 
->>>>>>> 4e312219
                                         default="INFO")
     parser.add_argument("-V", "--version", action="store_true", help="Print version and quit")
     parser.add_argument("--vcstools_version", type=str, default="master", help="VCSTools version to load in jobs (i.e. on the queues) ")
@@ -963,29 +917,22 @@
             sys.exit(0)
 
     #Option parsing
-<<<<<<< HEAD
-    if ( opts.all and (opts.begin or opts.end) ) or \
-       ( opts.all_avail and (opts.begin or opts.end) ) or \
-       ( opts.all_avail and opts.all ) or \
-       ( opts.all and opts.all_avail and (opts.begin or opts.end) ):
+    if ( args.all and (args.begin or args.end) ) or \
+       ( args.all_avail and (args.begin or args.end) ) or \
+       ( args.all_avail and args.all ) or \
+       ( args.all and args.all_avail and (args.begin or args.end) ):
         logger.error("Please use ONLY (-b,-e) OR -a OR --all_avail")
-        quit()
-    elif opts.all:
-        opts.begin, opts.end = meta.obs_max_min(opts.cal_obs\
-                               if opts.mode == 'download_cal' else opts.obs)
-    elif opts.all_avail:
-        comp_config = config.load_config_file()
-        opts.begin, opts.end = find_combined_beg_end(opts.obs,
-                                                     base_path=comp_config['base_data_dir'])
-=======
-    if args.all and (args.begin or args.end):
-        logger.error("Please specify EITHER (-b,-e) OR -a")
         quit()
     elif args.all:
         args.begin, args.end = meta.obs_max_min(args.cal_obs\
                                if args.mode == 'download_cal' else args.obs)
->>>>>>> 4e312219
-    # make sure we can process increments smaller than 64 seconds when not in calibration related mode
+    elif args.all_avail:
+        comp_config = config.load_config_file()
+        args.begin, args.end = find_combined_beg_end(args.obs,
+                                                     base_path=comp_config['base_data_dir'])
+    
+    # make sure we can process increments smaller than 64 seconds when not in 
+    # calibration related mode
     if args.mode not in ['download_cal','calibrate']:
         if args.end - args.begin +1 < args.increment:
             args.increment = args.end - args.begin + 1
