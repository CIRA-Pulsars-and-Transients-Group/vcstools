--- conflicted
+++ resolved
@@ -446,38 +446,6 @@
     else:
         secs_to_run = datetime.timedelta(seconds=60*(stop-start))
 
-<<<<<<< HEAD
-    make_beam_batch = "{0}/batch/mb_{1}_{2}.batch".format(working_dir,RA,Dec)
-    make_beam_batch_out = "mb_{1}_{2}.out".format(working_dir,RA,Dec)
-    with open(make_beam_batch, 'w') as batch_file:
-        batch_file.write("#!/bin/bash -l\n")
-        nodes_line = "#SBATCH --nodes=24\n#SBATCH --export=NONE\n" 
-        batch_file.write(nodes_line)
-        output_line = "#SBATCH --output={0}/batch/{1}\n#SBATCH --mail-type=ALL\n".format(working_dir,make_beam_batch_out)
-        batch_file.write(output_line)
-        time_line = "#SBATCH --time=%s\n" % (str(secs_to_run))
-        batch_file.write(time_line)
-        batch_file.write('source /group/mwaops/PULSAR/psrBash.profile\n')
-        batch_file.write('module swap craype-ivybridge craype-sandybridge\n')
-        # the beamformer runs on all files in /combined with a specific ending
-        # thus we rename all relevant ones to .bf and rename back later.
-        rename_files_line = "cd {0}/combined;for sec in `seq {1} {2}`;do for chan in {3}_$sec*ch*.dat; do mv $chan $chan.bf;done;done;cd {4}\n".format(working_dir, start, stop, opts.obs,pointing_dir)
-        batch_file.write(rename_files_line)
-        aprun_line = "aprun -n 24 -N 1 make_beam -e dat.bf -a 128 -n 128 -t 1 %s -c phases.txt -w flags.txt -d %s/combined -D %s/ %s psrfits_header.txt\n" % (jones,working_dir,pointing_dir,bf_format)
-        batch_file.write(aprun_line)
-        rename_files_line = "cd {0}/combined;for i in *.bf;do mv $i `basename $i .bf`;done\n".format(working_dir)
-        batch_file.write(rename_files_line)
-
-    submit_line = "sbatch --workdir={0} --partition=gpuq -d afterok:{1} --gid=mwaops --mail-user={2} {3} \n".format(pointing_dir,dependsOn,e_mail, make_beam_batch)
-    print submit_line
-    if startjobs:
-        output = subprocess.Popen(submit_line, stdout=subprocess.PIPE, shell=True).communicate()[0]
-        jobID = output.split(" ")[3].strip()
-        #submit_cmd = subprocess.Popen(submit_line,shell=True,stdout=subprocess.PIPE)
-        print "Submitted as job {0}".format(jobID)
-    else:
-      print "Not submitted. \n"
-=======
     # Run one coarse channel per node
     for coarse_chan in range(24):
         make_beam_batch = "{0}/batch/mb_{1}_{2}_ch{3}.batch".format(working_dir, RA, Dec, coarse_chan)
@@ -497,16 +465,15 @@
             aprun_line = "aprun -n 1 -N 1 %s/make_beam -o %d -b %d -e %d -a 128 -n 128 -N %d -t 1 %s -c phases.txt -w flags.txt -d %s/combined -D %s/ %s psrfits_header.txt\n" % (makebeampath, obs_id, start, stop, coarse_chan, jones, working_dir, pointing_dir, bf_format)
             batch_file.write(aprun_line)
 
-        submit_line = "sbatch --workdir={0} --partition=gpuq -d afterok:{1} {2} --gid=mwaops \n".format(pointing_dir,dependsOn,make_beam_batch)
-        print submit_line
-        if startjobs:
-            output = subprocess.Popen(submit_line, stdout=subprocess.PIPE, shell=True).communicate()[0]
-            jobID = output.split(" ")[3].strip()
-            #submit_cmd = subprocess.Popen(submit_line,shell=True,stdout=subprocess.PIPE)
-            print "Submitted as job {0}".format(jobID)
-        else:
-          print "Not submitted. \n"
->>>>>>> a71b9548
+    submit_line = "sbatch --workdir={0} --partition=gpuq -d afterok:{1} --gid=mwaops --mail-user={2} {3} \n".format(pointing_dir,dependsOn,e_mail, make_beam_batch)
+    print submit_line
+    if startjobs:
+        output = subprocess.Popen(submit_line, stdout=subprocess.PIPE, shell=True).communicate()[0]
+        jobID = output.split(" ")[3].strip()
+        #submit_cmd = subprocess.Popen(submit_line,shell=True,stdout=subprocess.PIPE)
+        print "Submitted as job {0}".format(jobID)
+    else:
+      print "Not submitted. \n"
 
 if __name__ == '__main__':
 
