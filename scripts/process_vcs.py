#!/usr/bin/env python3


import subprocess
import os
import sys
import glob
import tempfile
import atexit
import hashlib
import datetime
from time import sleep, strptime, strftime
import distutils.spawn
import sqlite3 as lite
from astropy.io import fits as pyfits
from astropy.time import Time
from reorder_chans import *
from mdir import mdir
import numpy as np
import logging
import numpy as np

#vcstools functions
from job_submit import submit_slurm
import mwa_metadb_utils as meta
import database_vcs
import config

logger = logging.getLogger(__name__)

def tmp(suffix=".sh"):
    t = tempfile.mktemp(suffix=suffix)
    atexit.register(os.unlink, t)
    return t


def chunks(l, n):
    """Yield successive n-sized chunks from l."""
    for i in range(0, len(l), n):
        yield l[i:i + n]


def is_number(s):
    try:
        int(s)
        return True
    except ValueError:
        return False
    

def gps_to_utc(gps):
    # GPS time as is done in timeconvert.py
    utctime = Time(gps, format='gps', scale='utc').fits
    # remove (UTC) that some astropy versions leave on the end
    if utctime.endswith('(UTC)'):
        utctime = strptime(utctime, '%Y-%m-%dT%H:%M:%S.000(UTC)')
        utctime = strftime('%Y-%m-%dT%H:%M:%S', utctime)
    else:
        utctime = strptime(utctime, '%Y-%m-%dT%H:%M:%S.000')
        utctime = strftime('%Y-%m-%dT%H:%M:%S', utctime)
    return utctime


def get_user_email():
    command="echo `ldapsearch -x \"uid=$USER\" mail |grep \"^mail\"|cut -f2 -d' '`"
    email = subprocess.Popen([command], stdout=subprocess.PIPE, shell=True).communicate()[0]
    return email.strip()


def gps_time_lists(start, stop, chunk):
    time_chunks = []
    while (start + chunk) < stop:
        time_chunks.append((start, start + chunk - 1))
        start += chunk
    time_chunks.append((start, stop))
    return time_chunks


def ensure_metafits(data_dir, obs_id, metafits_file):
    # TODO: To get the actual ppds file should do this with obsdownload -o <obsID> -m

    if not os.path.exists(metafits_file):
        logger.warning("{0} does not exists".format(metafits_file))
        logger.warning("Will download it from the archive. This can take a "
                      "while so please do not ctrl-C.")
        logger.warning("At the moment, even through the downloaded file is "
                       "labelled as a ppd file this is not true.")
        logger.warning("This is hopefully a temporary measure.")
        #obsdownload = distutils.spawn.find_executable("obsdownload.py")

        get_metafits = "wget http://ws.mwatelescope.org/metadata/fits?obs_id={0} -O {1}".format(obs_id, metafits_file)
        try:
            subprocess.call(get_metafits,shell=True)
        except:
            logger.error("Couldn't download {0}. Aborting.".\
                          format(os.basename(metafits_file)))
            quit()
        # clean up
        #os.remove('obscrt.crt')
        #os.remove('obskey.key')
    # make a copy of the file in the product_dir if that directory exists
    # if it doesn't we might have downloaded the metafits file of a calibrator (obs_id only exists on /astro)
    # in case --work_dir was specified in process_vcs call product_dir and data_dir
    # are the same and thus we will not perform the copy
    product_dir = data_dir.replace('/astro/mwaops/vcs/', '/group/mwaops/vcs/') # being pedantic
    if os.path.exists(product_dir) and not os.path.exists(metafits_file):
        logger.info("Copying {0} to {1}".format(metafits_file, product_dir))
        from shutil import copy2
        copy2("{0}".format(metafits_file), "{0}".format(product_dir))

def create_link(data_dir, target_dir, product_dir, link):
    data_dir = os.path.abspath(data_dir)
    product_dir = os.path.abspath(product_dir)
    if data_dir == product_dir:
        return
    link = link.replace(product_dir, '') # just in case...
    link = product_dir + '/' + link
    target_dir = target_dir.replace(data_dir,'')
    if target_dir.startswith("/"):
        target_dir = target_dir[1:]
    if data_dir.endswith("/"):
        data_dir = data_dir[:-1]
    target_dir = data_dir + '/' + target_dir
    # check if link exists and whether it already points to where we'd like it to
    if os.path.exists(link):
        if os.path.islink(link):
            if os.readlink(link) == target_dir:
                return
            else:
                logger.error("The link {0} already exists but points at {1} while you asked it to point at {2}. Aborting...".format(link, os.readlink(link), target_dir))
                quit()
        else:
            logger.error("{0} is an existing directory and cannot be turned into a link. Aborting...".format(link))
            quit()
    else:
        #needs to point at vis on scratch for gpubox files
        logger.info("Trying to link {0} against {1}".format(link, target_dir))
        os.symlink(target_dir, link)

def get_frequencies(metafits,resort=False):
    # TODO: for robustness, this should force the entries to be 3-digit numbers
    hdulist    = pyfits.open(metafits)
    freq_str   = hdulist[0].header['CHANNELS']
    freq_array = [int(f) for f in freq_str.split(',')]
    if resort:
        return sfreq(freq_array)
    else:
        return freq_array

def vcs_download(obsid, start_time, stop_time, increment, head, data_dir,
                 product_dir, parallel, args,
                 ics=False, n_untar=2, keep="", vcstools_version="master",
                 nice=0):

    vcs_database_id = database_vcs.database_command(args, obsid)
    #Load computer dependant config file
    comp_config = config.load_config_file()

    logger.info("Downloading files from archive")
    # voltdownload = distutils.spawn.find_executable("voltdownload.py") #Doesn't seem to be working on zeus for some reason
    voltdownload = "voltdownload.py"
    obsinfo = meta.getmeta(service='obs', params={'obs_id':str(obsid)})
    data_format = obsinfo['dataquality']
    if data_format == 1:
        target_dir = link = '/raw'
        if ics:
            logger.error("Data have not been recombined in the "
                         "archive yet. Exiting")
            quit()
        data_type = 11
        dl_dir = "{0}/{1}".format(data_dir, target_dir)
        dir_description = "Raw"
    elif data_format == 6:
        target_dir = link = '/combined'
        if ics:
            data_type = 15
        else:
            data_type = 16
        dl_dir = "{0}/{1}".format(data_dir, target_dir)
        dir_description = "Combined"
    else:
        logger.error("Unable to determine data format from archive. Exiting")
        quit()
    mdir(dl_dir, dir_description)
    create_link(data_dir, target_dir, product_dir, link)
    batch_dir = product_dir+"/batch/"

    for time_to_get in range(start_time,stop_time,increment):
        if time_to_get + increment > stop_time:
            increment = stop_time - time_to_get + 1
        get_data = "{0} --obs={1} --type={2} --from={3} --duration={4} --parallel={5} --dir={6}".\
                   format(voltdownload,obsid, data_type, time_to_get,
                          (increment-1), parallel, dl_dir)
        #need to subtract 1 from increment since voltdownload wants how many 
        #seconds PAST the first one

        if head:
            log_name="{0}/voltdownload_{1}.log".format(product_dir,time_to_get)
            with open(log_name, 'w') as log:
                subprocess.call(get_data, shell=True, stdout=log, stderr=log)
        else:
            voltdownload_batch = "volt_{0}".format(time_to_get)
            check_batch = "check_volt_{0}".format(time_to_get)
            volt_secs_to_run = datetime.timedelta(seconds=300*increment)
            check_secs_to_run = "15:00"
            if data_type == 16:
                check_secs_to_run = "10:15:00"
                #tar_batch = "untar_{0}".format(time_to_get)
                #tar_secs_to_run = "10:00:00"
                #body = []
                #untar = distutils.spawn.find_executable('untar.sh')
                #body.append("export CMD_VCS_DB_FILE={0}".format(os.environ['CMD_VCS_DB_FILE']])
                #body.append(database_vcs.add_database_function())
                #body.append('run "{0}"  "-w {1} -o {2} -b {3} -e {4} -j {5} {6}" "{7}"'.format(
                #            untar, dl_dir, obsid, time_to_get, 
                #            time_to_get+increment-1, n_untar, keep, vcs_database_id))

                #submit_slurm(tar_batch, body, batch_dir=batch_dir,
                #             slurm_kwargs={"time": str(tar_secs_to_run), "partition": "workq",
                #                           "nice": nice},
                #             vcstools_version=vcstools_version, submit=False,
                #             outfile=batch_dir+tar_batch+".out", cluster="zeus", export="NONE")

            checks = distutils.spawn.find_executable("checks.py")
            # Write out the checks batch file but don't submit it
            commands = []
            #commands.append("module load numpy")
            commands.append("export CMD_VCS_DB_FILE={0}".format(os.environ['CMD_VCS_DB_FILE']))
            commands.append(database_vcs.add_database_function())
            commands.append("newcount=0")
            commands.append("let oldcount=$newcount-1")
            commands.append("sed -i -e \"s/oldcount=${{oldcount}}/oldcount=${{newcount}}/\" {0}".\
                            format(batch_dir+voltdownload_batch+".batch"))
            commands.append("oldcount=$newcount; let newcount=$newcount+1")
            commands.append("sed -i -e \"s/_${{oldcount}}.out/_${{newcount}}.out/\" {0}".\
                            format(batch_dir+voltdownload_batch+".batch"))
            commands.append('run "{0}" "-m download -o {1} -w {2} -b {3} -i {4} --data_type {5}" "{6}"'.format(checks, obsid, dl_dir, time_to_get, increment, str(data_type),vcs_database_id))
            commands.append("if [ $? -eq 1 ];then")
            commands.append("sbatch {0}".format(batch_dir+voltdownload_batch+".batch"))
            # if we have tarballs we send the untar jobs to the workq
            if data_type == 16:
                commands.append("else")
                untar = distutils.spawn.find_executable('untar.sh')
                commands.append('run "{0}" "-w {1} -o {2} '
                                '-b {3} -e {4} -j {5} {6}" "{7}"'.format(untar, dl_dir,
                                       obsid, time_to_get, time_to_get+increment-1, n_untar,
                                       keep, vcs_database_id))

                #commands.append("sbatch {0}.batch".format(batch_dir+tar_batch))
            commands.append("fi")

            # Download and checks should be done on Zeus's cpuq. This will only work
            # on Galaxy as the Ozstar workflow is different
            submit_slurm(check_batch, commands, batch_dir=batch_dir, 
                         slurm_kwargs={"time": check_secs_to_run, 
                                       "nice": nice, 
                                       "mem-per-cpu": "10GB"},
                         vcstools_version=vcstools_version, submit=False,
                         outfile=batch_dir+check_batch+"_0.out", 
                         queue="zcpuq", export="NONE")

            # Write out the tar batch file if in mode 15
            #if format == 16:
            #        body = []
            #        for t in range(time_to_get, time_to_get+increment):
            #                body.append("aprun tar -xf {0}/1149620392_{1}_combined.tar".format(dl_dir,t))
            #        submit_slurm(tar_batch,body,batch_dir=working_dir+"/batch/", slurm_kwargs={"time":"1:00:00", "partition":"gpuq" })



            module_list=["mwa-voltage/master"]
            body = []
            body.append("export CMD_VCS_DB_FILE={0}".format(os.environ['CMD_VCS_DB_FILE']))
            body.append(database_vcs.add_database_function())
            body.append("oldcount=0")
            body.append("let newcount=$oldcount+1")
            body.append("if [ ${newcount} -gt 10 ]; then")
            body.append("echo \"Tried ten times, this is silly. Aborting here.\";exit")
            body.append("fi")
            body.append("sed -i -e \"s/newcount=${{oldcount}}/newcount=${{newcount}}/\" {0}\n".\
                        format(batch_dir+check_batch+".batch"))
            body.append("sed -i -e \"s/_${{oldcount}}.out/_${{newcount}}.out/\" {0}".\
                        format(batch_dir+check_batch+".batch"))
            body.append("sbatch -d afterany:${{SLURM_JOB_ID}} {0}".\
                        format(batch_dir+check_batch+".batch"))
            body.append('run "{0}" "--obs={1} --type={2} --from={3} --duration={4} --parallel={5} --dir={6}" "{7}"'.\
                        format(voltdownload,obsid, data_type, time_to_get,
                               (increment-1),parallel, dl_dir, vcs_database_id))
            submit_slurm(voltdownload_batch, body, batch_dir=batch_dir, 
                         module_list=module_list, 
                         slurm_kwargs={"time": str(volt_secs_to_run), 
                                       "nice" : nice},
                         vcstools_version=vcstools_version, 
                         outfile=batch_dir+voltdownload_batch+"_1.out",
                         queue="copyq", export="NONE")

            # submit_cmd = subprocess.Popen(volt_submit_line,shell=True,stdout=subprocess.PIPE)
            continue
    # TODO: what is the below doing here???
        try:
            os.chdir(product_dir)
        except:
            logging.error("cannot open working dir:{0}".format(product_dir))
            sys.exit()



def download_cal(obs_id, cal_obs_id, data_dir, product_dir, args, head=False,
                 vcstools_version="master", nice=0):

    vcs_database_id = database_vcs.database_command(args, obs_id)
    #Load computer dependant config file
    comp_config = config.load_config_file()

    batch_dir = product_dir + '/batch/'
    product_dir = '{0}/cal/{1}'.format(product_dir,cal_obs_id)
    mdir(product_dir, 'Calibrator product')
    mdir(batch_dir, 'Batch')
    # obsdownload creates the folder cal_obs_id regardless where it runs
    # this deviates from our initially inteded naming conventions of
    # /astro/mwaopos/vcs/[cal_obs_id]/vis but the renaming and linking is a pain otherwise,
    # hence we'll link vis agains /astro/mwaopos/vcs/[cal_obs_id]/[cal_obs_id]
    target_dir = '{0}'.format(cal_obs_id)
    link = 'vis'
    csvfile = "{0}{1}_dl.csv".format(batch_dir,cal_obs_id)
    obsdownload = distutils.spawn.find_executable("obsdownload.py")
    get_data = "{0} -o {1} -d {2}".format(obsdownload,cal_obs_id, data_dir)
    if head:
        logging.error("I'm sorry, this option is no longer supported. Please "
                      "download through the copyq.")
        # print "Will download the data from the archive. This can take a while so please do not ctrl-C."
        # log_name="{0}/caldownload_{1}.log".format(batch_dir,cal_obs_id)
        # with open(log_name, 'w') as log:
        #     subprocess.call(get_data, shell=True, stdout=log, stderr=log)
        # create_link(data_dir, target_dir, product_dir, link)
        # #clean up
        # try:
        #     os.remove('obscrt.crt')
        #     os.remove('obskey.key')
        # except:
        #     pass
    else:
        # we create the link using bash and not our create_link function
        # as we'd like to do this only once the data have arrived,
        # i.e. the download worked.
        make_link = "ln -s {0} {1}/{2}".format(data_dir, product_dir, link)
        obsdownload_batch = "caldownload_{0}".format(cal_obs_id)
        secs_to_run = "03:00:00" # sometimes the staging can take a while...
        module_list = ["setuptools"]
        commands = []
        commands.append("module load manta-ray-client")
        commands.append("export CMD_VCS_DB_FILE={0}".format(os.environ['CMD_VCS_DB_FILE']))
        commands.append(database_vcs.add_database_function())
        commands.append("csvfile={0}".format(csvfile))
        # commands.append('source /group/mwaops/PULSAR/psrBash.profile')
        # commands.append('module load setuptools')
        commands.append('cd {0}'.format(data_dir))
        commands.append('if [[ -z ${MWA_ASVO_API_KEY} ]]')
        commands.append('then')
        commands.append('    echo "Error, MWA_ASVO_API_KEY not set"')
        commands.append('    echo "Cannot use client"')
        commands.append('    echo "Please read the MWA ASVO documentation '
                        'about setting this (https://wiki.mwatelescope.org/'
                        'display/MP/MWA+ASVO%3A+Release+Notes)"')
        commands.append('    exit 1')
        commands.append('fi')
        commands.append('echo "obs_id={0}, job_type=d, download_type=vis" > {1}'.\
                        format(cal_obs_id,csvfile))
        commands.append('mwa_client --csv={0} --dir={1}'.format(csvfile,data_dir))
        # commands.append('run "{0}" "-o {1} -d {2}" "{3}"'.format(obsdownload,cal_obs_id, data_dir,vcs_database_id))
        commands.append(make_link)
        commands.append('unzip *.zip')
        submit_slurm(obsdownload_batch, commands, batch_dir=batch_dir, 
                     module_list=module_list,
                     slurm_kwargs={"time": secs_to_run, "nice": nice},
                     vcstools_version=vcstools_version, queue="copyq", 
                     export="NONE", mem=2048)


def vcs_recombine(obsid, start_time, stop_time, increment, data_dir, product_dir, args,
                  vcstools_version="master", nice=0):

    vcs_database_id = database_vcs.database_command(args, obsid)
    #Load computer dependant config file
    comp_config = config.load_config_file()
    
    logger.info("Running recombine on files")
    jobs_per_node = 8
    target_dir = link = 'combined'
    mdir(data_dir + '/' + target_dir, 'Combined')
    create_link(data_dir, target_dir, product_dir, link)
    batch_dir = product_dir+"/batch/"
    recombine = distutils.spawn.find_executable("recombine.py")
    checks = distutils.spawn.find_executable("checks.py")
    recombine_binary = distutils.spawn.find_executable("recombine")
    for time_to_get in range(start_time,stop_time,increment):
        process_nsecs = increment if (time_to_get + increment <= stop_time) \
                                  else (stop_time - time_to_get + 1)
        if (jobs_per_node > process_nsecs):
                jobs_per_node = process_nsecs
        nodes = (increment+(-increment%jobs_per_node))//jobs_per_node + 1 # Integer division with ceiling result plus 1 for master node
        recombine_batch = "recombine_{0}".format(time_to_get)
        check_batch = "check_recombine_{0}".format(time_to_get)
        module_list = ["module switch PrgEnv-cray PrgEnv-gnu", "python/3.6.3", "numpy/1.13.3", "mwa-voltage/master"]
        commands = []
        commands.append("export CMD_VCS_DB_FILE={0}".format(os.environ['CMD_VCS_DB_FILE']))
        commands.append(database_vcs.add_database_function())
        commands.append("newcount=0")
        commands.append("let oldcount=$newcount-1")
        commands.append("sed -i -e \"s/oldcount=${{oldcount}}/oldcount=${{newcount}}/\" {0}".\
                        format(batch_dir+recombine_batch+".batch"))
        commands.append("oldcount=$newcount; let newcount=$newcount+1")
        commands.append("sed -i -e \"s/_${{oldcount}}.out/_${{newcount}}.out/\" {0}".\
                        format(batch_dir+recombine_batch+".batch"))
        commands.append('run "{0}" "-m recombine -o {1} -w {2}/combined/ -b {3} -i {4}" "{5}"'.\
                        format(checks, obsid, data_dir, time_to_get, 
                               process_nsecs, vcs_database_id)) 
        commands.append("if [ $? -eq 1 ];then")
        commands.append("sbatch {0}".format(batch_dir+recombine_batch+".batch"))
        commands.append("fi")
        submit_slurm(check_batch, commands, batch_dir=batch_dir, 
                     module_list=module_list,
                     slurm_kwargs={"time": "15:00", "nice": nice},
                     vcstools_version=vcstools_version, submit=False, 
                     outfile=batch_dir+check_batch+"_0.out",
                     queue='gpuq', export="NONE")

        module_list = ["module switch PrgEnv-cray PrgEnv-gnu", "python/3.6.3",
                       "numpy/1.13.3", "mwa-voltage/master", "mpi4py", "cfitsio"]
        commands = []
        commands.append("export CMD_VCS_DB_FILE={0}".format(os.environ['CMD_VCS_DB_FILE']))
        commands.append(database_vcs.add_database_function())
        #commands.append("module switch PrgEnv-cray PrgEnv-gnu")
        #commands.append("module load mpi4py")
        #commands.append("module load cfitsio")
        commands.append("oldcount=0")
        commands.append("let newcount=$oldcount+1")
        commands.append("if [ ${newcount} -gt 10 ]; then")
        commands.append("echo \"Tried ten times, this is silly. Aborting here.\";exit")
        commands.append("fi")
        commands.append("sed -i -e \"s/newcount=${{oldcount}}/newcount=${{newcount}}/\" {0}".\
                        format(batch_dir+check_batch+".batch"))
        commands.append("sed -i -e \"s/_${{oldcount}}.out/_${{newcount}}.out/\" {0}".\
                        format(batch_dir+check_batch+".batch"))
        commands.append("sbatch -d afterany:${{SLURM_JOB_ID}} {0}".\
                        format(batch_dir+check_batch+".batch"))
        commands.append('run "srun --export=all python3 {0}" "-o {1} -s {2} -w {3} -e {4}" "{5}"'.\
                        format(recombine, obsid, time_to_get, data_dir,
                               recombine_binary, vcs_database_id))

        submit_slurm(recombine_batch, commands, batch_dir=batch_dir, 
                     module_list=module_list,
                     slurm_kwargs={"time": "06:00:00", "nodes": str(nodes), 
                                   "ntasks-per-node": jobs_per_node, 
                                   "nice": nice},
                     vcstools_version=vcstools_version, 
                     outfile=batch_dir+recombine_batch+"_1.out",
                     queue='gpuq', export="NONE")




def vcs_correlate(obsid,start,stop,increment, data_dir, product_dir, ft_res, args, metafits,
                  vcstools_version="master", nice=0):

    vcs_database_id = database_vcs.database_command(args, obsid)
    logger.info("Correlating files at {0} kHz and {1} milliseconds".\
                format(ft_res[0], ft_res[1]))
    from astropy.time import Time
    import calendar

    batch_dir = product_dir+"/batch/"
    target_dir = link = 'vis'

    if data_dir == product_dir:
        corr_dir = "{0}/cal/{1}/{2}".format(product_dir, obsid, target_dir)
    else:
        corr_dir = "{0}/{1}".format(data_dir, target_dir)
        product_dir = "{0}/cal/{1}/".format(product_dir, obsid)
        mdir(product_dir, "Correlator")
    mdir(corr_dir, "Correlator Product")
    create_link(data_dir, target_dir, product_dir, link)

    chan_list = get_frequencies(metafits_file, resort=True)
    #gpu_int = 0.01 # Code was compiled with a hard-coded 100 sample minimum intigration. For 'normal' data this means 0.01 seconds
    gpu_int = 10 # Code was compiled with a hard-coded 100 sample minimum integration. For 'normal' data this means 10 milliseconds.
    integrations=int(ft_res[1]/gpu_int)
    #num_frames=int(1.0/ft_res[1])
    num_frames=int(1000/ft_res[1])

    logger.info("Input chan list is {0}".format(chan_list))

    for time_to_get in range(start,stop,increment):
        inc_start = time_to_get
        inc_stop = time_to_get+increment
        for index,channel in enumerate(chan_list):
            gpubox_label = (index+1)
            f=[]
            for time_to_corr in range(inc_start,inc_stop,1):
                file_to_process = "{0}/combined/{1}_{2}_ch{3:0>2}.dat".\
                                  format(data_dir,obsid,time_to_corr,channel)
                #check the file exists
                if (os.path.isfile(file_to_process) == True):
                    f.append(file_to_process)

            #now have a full list of files
            #for this increment
            #and this channel
            if (len(f) > 0):
                corr_batch = "correlator_{0}_gpubox{1:0>2}".format(inc_start,gpubox_label)
                body = []
                body.append("export CMD_VCS_DB_FILE={0}".format(os.environ['CMD_VCS_DB_FILE']))
                body.append(database_vcs.add_database_function())
                #body.append("source /group/mwaops/PULSAR/psrBash.profile")
                #body.append("module swap craype-ivybridge craype-sandybridge")

                # with open(corr_batch, 'w') as batch_file:
                #     batch_file.write("#!/bin/bash -l\n#SBATCH --nodes=1\n#SBATCH --account=mwaops\n#SBATCH --export=NONE\n#SBATCH --output={0}.out\n".format(corr_batch[:-6]))
                #     batch_file.write('source /group/mwaops/PULSAR/psrBash.profile\n')
                #     batch_file.write('module swap craype-ivybridge craype-sandybridge\n')
                to_corr = 0
                for file in f:
                    corr_line = ""
                    (current_time,ext) = os.path.splitext(os.path.basename(file))
                    (obsid,gpstime,chan) = current_time.split('_')
                    t = Time(int(gpstime), format='gps', scale='utc')
                    unix_time = int(t.unix)

                    body.append('run "srun --export=all {0}" "-o {1}/{2} -s {3} -r {4} -i {5} -f 128 -n {6} -c {7:0>2} -d {8}" "{9}"'.\
                                format("offline_correlator", corr_dir, obsid, 
                                       unix_time, num_frames, integrations, 
                                       int(ft_res[0]/10), gpubox_label, file,
                                       vcs_database_id))
                    to_corr += 1
                    # with open(corr_batch, 'a') as batch_file:
                    #     batch_file.write(corr_line)
                    #     to_corr = to_corr+1

                module_list = ["module switch PrgEnv-cray PrgEnv-gnu"]
                secs_to_run = str(datetime.timedelta(seconds=2*12*num_frames*to_corr)) 
                # added factor two on 10 April 2017 as galaxy seemed really slow...
                submit_slurm(corr_batch, body, module_list=module_list,
                             slurm_kwargs={"time": secs_to_run, "nice": nice,
                                           "gres": "gpu:1"},
                             queue='gpuq', vcstools_version=vcstools_version, 
                             batch_dir=batch_dir, export="NONE")
                # batch_submit_line = "sbatch --workdir={0} --time={1} --partition=gpuq --gid=mwaops {2} \n".format(corr_dir,secs_to_run,corr_batch)
                # submit_cmd = subprocess.Popen(batch_submit_line,shell=True,stdout=subprocess.PIPE)
                # jobid=""
                # for line in submit_cmd.stdout:
                #     if "Submitted" in line:
                #         (word1,word2,word3,jobid) = line.split()
            else:
                logger.error("Couldn't find any recombine files. Aborting here.")


def coherent_beam(obs_id, start, stop, data_dir, product_dir, batch_dir, 
                  metafits_file, nfine_chan, pointing_list, args, 
                  rts_flag_file=None, bf_formats=None, DI_dir=None, 
                  execpath=None, calibration_type='rts', 
                  vcstools_version="master", nice=0, channels_to_beamform=None):
    """
    This function runs the new version of the beamformer. It is modelled after 
    the old function above and will likely be able to be streamlined after 
    working implementation (SET)

    Streamlining underway, as well as full replacement of the old function (SET March 28, 2018)
    """
    vcs_database_id = database_vcs.database_command(args, obs_id)  
    
    #Load computer dependant config file
    comp_config = config.load_config_file()

    # If execpath is given, change the make_beam executable command
    # otherwise, it should be on the PATH if vcstools has been installed
    if execpath:
        make_beam_cmd = "{0}/make_beam".format(execpath)
        make_beam_version_cmd = "{0}/make_beam -V".format(execpath)
    else:
        make_beam_cmd = "make_beam"
        make_beam_version_cmd = "make_beam -V"

    make_beam_version = subprocess.Popen(make_beam_version_cmd, 
                           stdout=subprocess.PIPE, shell=True).communicate()[0]
    #tested_version = "?.?.?"
    logger.info("Current version of make_beam = {0}".format(make_beam_version.strip()))
    #logger.info("Tested version of make_beam = {0}".format(tested_version.strip()))

    metafile = "{0}/{1}.meta".format(product_dir, obs_id)
    channels = None
    # No channels given so first check for a metafile
    if os.path.isfile(metafile):
        logger.info("Found observation metafile: {0}".format(metafile))
        with open(metafile, 'r') as m:
<<<<<<< HEAD
            for line in m.readlines():
                if line.startswith("channels"):
                    channels = line.split(",")[1:]
                    channels = np.array(channels, dtype=np.int)
    else:
        logger.debug("No metafile in {0}".format(metafile))
    logger.debug("Channels before meta.get_channels: {0}".format(channels))
    # If channels is still None get_channels will get it from the metadata
    channels = meta.get_channels(obs_id, channels=channels)
    
    # Make a metafile containing the channels so no future metadata calls are required
    if not os.path.isfile(metafile):
        with open(metafile, "w") as m:
            m.write("#Metadata for obs ID {0} required to determine if: normal or "
                    "picket-fence\n".format(obs_id))
=======
            for chan_line in m.readlines():
                if chan_line.startswith("channels"):
                    channels = chan_line.split(",")[1:]
        if channels == None:
            logger.info("Channels keyword not found in metafile. Re-querying "+\
                        "the database.")
        else:
            metafile_exists = True
    # Grabbing this from the calibrate section for now. This should be streamlined to call an external function (SET)
    if metafile_exists == False:
        logger.info("Querying the database for calibrator obs ID {0}...".\
                    format(obs_id))
        obs_info = meta.getmeta(service='obs', params={'obs_id': str(obs_id)})
        channels = obs_info[u'rfstreams'][u"0"][u'frequencies']
        with open(metafile, "w") as m:
            m.write("#Metadata for obs ID {0} required to determine if: normal or picket-fence\n".format(obs_id))
>>>>>>> 63ade9d5
            m.write("channels,{0}".format(",".join([str(c) for c in channels])))
    channels = np.array(channels, dtype=np.int)
    hichans = [c for c in channels if c>128]
    lochans = [c for c in channels if c<=128]
    lochans.extend(list(reversed(hichans)))
    ordered_channels = lochans

    if channels_to_beamform is None:
        # If no channels_to_beamform given fold on everything
        channels_to_beamform = ordered_channels

    # Run for each coarse channel. Calculates delays and makes beam

    if not DI_dir:
        logger.error("You need to specify the path to the calibrator files, "
                     "either where the DIJs are or where the Offringa "
                     "calibration_solutions.bin file is. Aborting here")
        quit()
    DI_dir = os.path.abspath(DI_dir)

    # make_beam_small requires the start time in UTC, get it from the start
    utctime = gps_to_utc(start)

    logging.info("Running make_beam")
    P_dir = product_dir+"/pointings"
    mdir(P_dir, "Pointings")
    # startjobs = True

    # Set up supercomputer dependant parameters
    import socket
    hostname = socket.gethostname()
    if hostname.startswith('john') or hostname.startswith('farnarkle'):
        max_pointing = 30
        #Work out required SSD size
        temp_mem = int(5. * (float(stop) - float(start) + 1.) * \
                       float(len(pointing_list)) / 1000.) + 1
        #temp_mem = 60
        # Split it up into 400 chuncks to not use more than 60BG
        #time_chunks = gps_time_lists(start, stop, 400)
        time_chunks = gps_time_lists(start, stop, 10000)
    else:
        max_pointing = 15
        temp_mem = None
        # Do it all at once on Galaxy
        time_chunks = gps_time_lists(start, stop, 10000)



    # set up SLURM requirements
    if len(pointing_list) > max_pointing:
        seconds_to_run = 8 * (stop - start + 1) * max_pointing
    else:
        seconds_to_run = 8 * (stop - start + 1) * len(pointing_list)
    
    if seconds_to_run > 86399.:
        secs_to_run = datetime.timedelta(seconds=86399)
    else:
        secs_to_run = datetime.timedelta(seconds=seconds_to_run)

    # Get the project id (eg G0057) from the metafits file
    with pyfits.open(metafits_file) as hdul:
        project_id = hdul[0].header['project']
    
    n_omp_threads = 3
    openmp_line = "export OMP_NUM_THREADS={0}".format(n_omp_threads)

    # splits the pointing list into lists of length max_pointing
    pointing_list_list = list(chunks(pointing_list, max_pointing))
    time_now = str(datetime.datetime.now()).replace(" ", "_")
    
    job_id_list_list = []
    for pl, pointing_list in enumerate(pointing_list_list):
        pointing_str = ",".join(pointing_list)
        # Run one coarse channel per node
        job_id_list = []
        for gpubox, coarse_chan in enumerate(ordered_channels, 1):
            if coarse_chan not in channels_to_beamform:
                continue
            if calibration_type == 'rts':
                #chan_list = get_frequencies(metafits_file, resort=True)
                DI_file = "{0}/DI_JonesMatrices_node{1:0>3}.dat".format(DI_dir, gpubox)
                jones_option = "-J {0}".format(DI_file)
            elif calibration_type == 'offringa':
                #chan_list = get_frequencies(metafits_file, resort=False)
                DI_file = "{0}/calibration_solution.bin".format(DI_dir)
                jones_option = "-O {0} -C {1}".format(DI_file, int(gpubox) - 1)
            else:
                logger.info("Please an accepted calibratin type. Aborting here.")
                quit()

            # Making pointing directories
            for pointing in pointing_list:
                mdir("{0}/{1}".format(P_dir, pointing), "Pointing {0}".format(pointing))
            
            if "v" in bf_formats:
                for pointing in pointing_list:
                    ra, dec = pointing.split("_")
                    make_beam_small_batch = "mb_{0}_ch{1}".format(pointing, coarse_chan)
                    module_list = [comp_config['container_module']]
                    commands = []
                    commands.append(openmp_line)
                    commands.append("cd {0}/{1}".format(P_dir,pointing))
                    commands.append("srun --export=all -n 1 -c {0} {1} {2} -o {3} -b {4} "
                                    "-e {5} -a 128 -n 128 -f {6} {7} -d {8}/combined "
                                    "-R {9} -D {10} -r 10000 -m {11} -z {12} {13} -F {14}".format(
                                    n_omp_threads, comp_config['container_command'],
                                    make_beam_cmd, obs_id, start, stop, coarse_chan,
                                    jones_option, data_dir, ra, dec, metafits_file,
                                    utctime, bf_formats.replace("v", "u"), rts_flag_file))  
                    commands.append("")

                    job_id = submit_slurm(make_beam_small_batch, commands,
                                batch_dir=batch_dir, module_list=module_list,
                                slurm_kwargs={"time":secs_to_run, "nice":nice},
                                queue='gpuq', vcstools_version="python2",#forces olf version with vdif 
                                submit=True, export="NONE", gpu_res=1,
                                cpu_threads=n_omp_threads,
                                mem=comp_config['gpu_beamform_mem'])
                    job_id_list.append(job_id)

            else:
                make_beam_small_batch = "mb_{0}_{1}_ch{2}".format(pl, time_now, coarse_chan)
                module_list = [comp_config['container_module']]
                commands = []
                commands.append(openmp_line)
                if hostname.startswith('john') or hostname.startswith('farnarkle'):
                    # Write outputs to SSDs if on Ozstar
                    commands.append("cd $JOBFS")
                else:
                    commands.append("cd {0}".format(P_dir))

                # Loop over each GPS time chunk. Will only be one on Galaxy 
                for tci, (start, stop) in enumerate(time_chunks):
                    utctime = gps_to_utc(start)
                    commands.append("srun --export=all -n 1 -c {0} {1} {2} -o {3} -b {4} "
                                    "-e {5} -a 128 -n 128 -f {6} {7} -d {8}/combined "
                                    "-P {9} -r 10000 -m {10} -z {11} {12} -F {13}".format(
                                    n_omp_threads, comp_config['container_command'],
                                    make_beam_cmd, obs_id, start, stop, coarse_chan,
                                    jones_option, data_dir, pointing_str, metafits_file,
                                    utctime, bf_formats, rts_flag_file))  
                    commands.append("")
                    if hostname.startswith('john') or hostname.startswith('farnarkle'):
                        for pointing in pointing_list:
                            """
                            # Move outputs off the SSD and renames them as if makebeam 
                            # was only run once
                            # G0024_1166459712_07:42:49.00_-28:21:43.00_ch132_0001.fits
                            commands.append("cp $JOBFS/{0}/{1}_{2}_{0}_ch{3}_0001.fits "
                                    "{4}/{0}/{1}_{2}_{0}_ch{3}_00{5:02}.fits".format(pointing,
                                    project_id, obs_id, coarse_chan, P_dir, (tci+1)*2-1))
                            commands.append("cp $JOBFS/{0}/{1}_{2}_{0}_ch{3}_0002.fits "
                                    "{4}/{0}/{1}_{2}_{0}_ch{3}_00{5:02}.fits".format(pointing,
                                    project_id, obs_id, coarse_chan, P_dir, (tci+1)*2))
                            """
                            commands.append("cp $JOBFS/{0}/{1}_{2}_{0}_ch{3}_00*.fits "
                                            "{4}/{0}/".format(pointing, project_id,
                                                              obs_id, coarse_chan, P_dir))
                    commands.append("")

                job_id = submit_slurm(make_beam_small_batch, commands,
                            batch_dir=batch_dir, module_list=module_list,
                            slurm_kwargs={"time":secs_to_run, "nice":nice},
                            queue='gpuq', vcstools_version=vcstools_version, 
                            submit=True, export="NONE", gpu_res=1,
                            cpu_threads=n_omp_threads,
                            mem=comp_config['gpu_beamform_mem'], temp_mem=temp_mem)
                job_id_list.append(job_id)
        job_id_list_list.append(job_id_list)
        
    return job_id_list_list, make_beam_small_batch.split('ch')[0]

def database_command(args, obsid):
    DB_FILE = os.environ['CMD_VCS_DB_FILE']
    args_string = ""
    for a in args:
            if not a == args[0]:
                    args_string = args_string + str(a) + " "

    con = lite.connect(DB_FILE)
    con.isolation_level = 'EXCLUSIVE'
    con.execute('BEGIN EXCLUSIVE')
    with con:
        cur = con.cursor()

        cur.execute("INSERT INTO ProcessVCS(Arguments, Obsid, UserId, Started) VALUES(?, ?, ?, ?)", (args_string, obsid, os.environ['USER'], datetime.datetime.now()))
        vcs_command_id = cur.lastrowid
    return vcs_command_id

if __name__ == '__main__':

    # Dictionary for choosing log-levels
    loglevels = dict(DEBUG=logging.DEBUG,
                     INFO=logging.INFO,
                     WARNING=logging.WARNING)
   
    modes=['download', 'download_ics', 'download_cal', 'recombine','correlate', 'beamform']
    bf_out_modes=['psrfits', 'vdif', 'both']
    jobs_per_node = 8
    chan_list_full=["ch01","ch02","ch03","ch04","ch05","ch06","ch07","ch08",
                    "ch09","ch10","ch11","ch12","ch13","ch14","ch15","ch16",
                    "ch17","ch18","ch19","ch20","ch21","ch22","ch23","ch24"]
    chan_list = []
    jones = "-j jones.txt"

    import argparse

 #   parser=OptionParser(description="process_vcs.py is a script of scripts that downloads prepares and submits jobs to Galaxy. It can be run with just a pointing (-p \"xx:xx:xx xx:xx:xx.x\") and an obsid (\"-o <obsid>\") and it will process all the data in the obs. It will call prepare.py which will attempt to build the phase and calibration information - which will only exist if a calibration obs has already been run. So it will only move past the data prepa stage if the \"-r\" (for run) is used\n"

    parser=argparse.ArgumentParser(formatter_class=argparse.ArgumentDefaultsHelpFormatter,
            description="process_vcs.py is a script for processing the MWA VCS data on Galaxy in steps. It can download data from the archive, call on recombine to form course channels, run the offline correlator, make tile re-ordered and bit promoted PFB files or for a coherent beam for a given pointing.")
    group_download = parser.add_argument_group('Download Options')
    group_download.add_argument("--head", action="store_true", default=False, help="Submit download jobs to the headnode instead of the copyqueue ")
    #group_download.add_argument("--format", type="choice", choices=['11','15','16'], default='11', help="Voltage data type (Raw = 11, ICS Only = 15, Recombined and ICS = 16) ")
    group_download.add_argument("-d", "--parallel_dl", type=int, default=3, help="Number of parallel downloads to envoke ")
    group_download.add_argument("-j", "--untar_jobs", type=int, default=2, help="Number of parallel jobs when untaring downloaded tarballs. ")
    group_download.add_argument("-k", "--keep_tarball", action="store_true", default=False, help="Keep the tarballs after unpacking. ")
    group_correlate = parser.add_argument_group('Correlator Options')
    group_correlate.add_argument("--ft_res", metavar="FREQ RES,TIME RES", type=int, nargs=2, default=(10,1000), help="Frequency (kHz) and Time (ms) resolution for running the correlator. Please make divisible by 10 kHz and 10 ms respectively. ")

    group_beamform = parser.add_argument_group('Beamforming Options')
    group_beamform.add_argument("-p", "--pointings", type=str, nargs='*', help="A space sepertated list of pointings with the RA and Dec seperated by _ in the format HH:MM:SS_+DD:MM:SS, e.g. \"19:23:48.53_-20:31:52.95 19:23:40.00_-20:31:50.00\"")
    group_beamform.add_argument("--pointing_file", help="A file containing pointings with the RA and Dec seperated by _ in the format HH:MM:SS_+DD:MM:SS on each line, e.g. \"19:23:48.53_-20:31:52.95\n19:23:40.00_-20:31:50.00\"")
    group_beamform.add_argument("--DI_dir", default=None, help="Directory containing either Direction Independent Jones Matrices (as created by the RTS) or calibration_solution.bin as created by Andre Offringa's tools.[no default]")
    group_beamform.add_argument("--bf_out_format", type=str, choices=['psrfits','vdif','both'], help="Beam former output format. Choices are {0}. ".format(bf_out_modes), default='psrfits')
    group_beamform.add_argument("--incoh", action="store_true", default=False, help="Add this flag if you want to form an incoherent sum as well. ")
    group_beamform.add_argument("--sum", action="store_true", default=False, help="Add this flag if you the beamformer output as summed polarisations (only Stokes I). This reduces the data size by a factor of 4.")
    group_beamform.add_argument("--flagged_tiles", type=str, default=None, help="Path (including file name) to file containing the flagged tiles as used in the RTS, will be used by get_delays. ")
    group_beamform.add_argument('--cal_type', type=str, help="Use either RTS (\"rts\") solutions or Andre-Offringa-style (\"offringa\") solutions. Default is \"rts\". If using Offringa's tools, the filename of calibration solution must be \"calibration_solution.bin\".", default="rts")
    group_beamform.add_argument("-E", "--execpath", type=str, default=None, help="Supply a path into this option if you explicitly want to run files from a different location for testing. Default is None (i.e. whatever is on your PATH).")

    parser.add_argument("-m", "--mode", type=str, choices=['download','download_ics', 'download_cal', 'recombine','correlate', 'calibrate', 'beamform'], help="Mode you want to run. {0}".format(modes))
    parser.add_argument("-o", "--obs", metavar="OBS ID", type=int, help="Observation ID you want to process [no default]")
    parser.add_argument('--cal_obs', '-O', metavar="CALIBRATOR OBS ID", type=int, help="Only required in 'calibrate' and 'download_cal' mode."
                          "Observation ID of calibrator you want to process. In case of " 
                          "in-beam calibration should be the same as input to -o (obsID). [no default]", default=None)
    parser.add_argument("-b", "--begin", type=int, help="First GPS time to process [no default]")
    parser.add_argument("-e", "--end", type=int, help="Last GPS time to process [no default]")
    parser.add_argument("-a", "--all", action="store_true", default=False, help="Perform on entire observation span. Use instead of -b & -e. ")
    parser.add_argument("-i", "--increment", type=int, default=64, help="Increment in seconds (how much we process at once) ")
    parser.add_argument("-s", action="store_true", default=False, help="Single step (only process one increment and this is it (False == do them all) ")
    parser.add_argument("-w", "--work_dir", metavar="DIR", default=None, help="Base directory you want run things in. USE WITH CAUTION! Per default "
                          "raw data will will be downloaded into /astro/mwaops/vcs/[obsID] and data products will be in /group/mwaops/vcs/[obsID]."
                          " If set, this will create a folder for the Obs. ID if it doesn't exist ")
    parser.add_argument("-c", "--ncoarse_chan", type=int, default=24, help="Coarse channel count (how many to process) ")
    parser.add_argument("-n", "--nfine_chan", type=int, default=128, help="Number of fine channels per coarse channel ")
    parser.add_argument("--mail",action="store_true", default=False, help="Enables e-mail notification about start, end, and fail of jobs. Currently only implemented for beamformer mode.")
    parser.add_argument("-L", "--loglvl", type=str, help="Logger verbosity level. Default: INFO", 
                                        default="INFO")
    parser.add_argument("-V", "--version", action="store_true", help="Print version and quit")
    parser.add_argument("--vcstools_version", type=str, default="master", help="VCSTools version to load in jobs (i.e. on the queues) ")
    parser.add_argument("--nice", type=int, default=0, help="Reduces your priority of Slurm Jobs. ")

    args = parser.parse_args()

    # set up the logger for stand-alone execution
    logger.setLevel(loglevels[args.loglvl])
    ch = logging.StreamHandler()
    ch.setLevel(loglevels[args.loglvl])
    formatter = logging.Formatter('%(asctime)s  %(filename)s  %(name)s  %(lineno)-4d  %(levelname)-9s :: %(message)s')
    ch.setFormatter(formatter)
    logger.addHandler(ch)
    logger.propagate = False

    logger.info("Using vcstools/{0}".format(args.vcstools_version))
    if args.version:
        try:
            import version
            logger.info(version.__version__)
            sys.exit(0)
        except ImportError as ie:
            logger.error("Couldn't import version.py - have you installed vcstools?")
            logger.error("ImportError: {0}".format(ie))
            sys.exit(0)

    #Option parsing
    if args.all and (args.begin or args.end):
        logger.error("Please specify EITHER (-b,-e) OR -a")
        quit()
    elif args.all:
        args.begin, args.end = meta.obs_max_min(args.cal_obs\
                               if args.mode == 'download_cal' else args.obs)
    # make sure we can process increments smaller than 64 seconds when not in calibration related mode
    if args.mode not in ['download_cal','calibrate']:
        if args.end - args.begin +1 < args.increment:
            args.increment = args.end - args.begin + 1
    e_mail = ""
    if args.mail:
        e_mail = get_user_email()
        logger.info("Sending info to {0}".format(e_mail))
    if not args.mode:
      logger.error("Mode required {0}. Please specify with -m or --mode.".format(modes))

      quit()
    if not args.obs:
        logger.error("Observation ID required, please put in with -o or --obs")
        quit()
    if args.begin and args.end:
        if args.begin > args.end:
            logger.error("Starting time is after end time")
            quit()
    if (args.mode == "beamform" or args.incoh):
        bf_format = ""
        if not (args.pointings or args.pointing_file):
            logger.info("Beamformer mode required that you specify pointings "
                        "using either -p or --pointing_file.")
            quit()
        #check if they're using more than one of the pointing options
        if (args.pointings and args.pointing_file):
            logger.info("Beamformer mode requires only one pointing option. "
                        "Please use either -p or --pointing_file.")
            quit()
        if (args.bf_out_format == 'psrfits' or args.bf_out_format == 'both'):
            bf_format +=" -p"
            logger.info("Writing out PSRFITS.")
        if  (args.bf_out_format == 'vdif' or args.bf_out_format == 'both'):
            bf_format += " -v"
            logger.info("Writing out upsampled VDIF.")
        if (args.incoh):
            bf_format += " -i"
            logger.info("Writing out incoherent sum.")
        if (args.sum):
            bf_format += " -s"

        # This isn't necessary as checks for execpath are done in beamforming function (BWM 6/4/18)
        #if args.execpath:
        #    execpath = args.execpath

    #Load computer dependant config file
    comp_config = config.load_config_file()
    
    if args.work_dir:
        logger.warning("YOU ARE MESSING WITH THE DEFAULT DIRECTORY STRUCTURE "
                       "FOR PROCESSING -- BE SURE YOU KNOW WHAT YOU ARE DOING!")
        sleep(5)
        data_dir = product_dir = "{0}/{1}".format(args.work_dir, args.obs)
    else:
        data_dir = '{0}{1}'.format(comp_config['base_data_dir'],args.obs)
        product_dir = '{0}{1}'.format(comp_config['base_product_dir'],args.obs)
    batch_dir = "{0}/batch".format(product_dir)
    mdir(data_dir, "Data")
    mdir(product_dir, "Products")
    mdir(batch_dir, "Batch")
    metafits_file = "{0}/{1}_metafits_ppds.fits".format(data_dir, args.obs)
    # TODO: modify metafits downloader to not just do a trivial wget

    logger.info("Processing Obs ID {0} from GPS times {1} till {2}".\
                format(args.obs, args.begin, args.end))

    if args.mode == 'download_ics':
        logger.info("Mode: {0}".format(args.mode))
        vcs_download(args.obs, args.begin, args.end, args.increment, args.head,
                     data_dir, product_dir, args.parallel_dl, sys.argv,
                     ics=True, vcstools_version=args.vcstools_version,
                     nice=args.nice)
    elif args.mode == 'download':
        logger.info("Mode: {0}".format(args.mode))
        vcs_download(args.obs, args.begin, args.end, args.increment, args.head,
                     data_dir, product_dir, args.parallel_dl, sys.argv,
                     n_untar=args.untar_jobs,
                     keep='-k' if args.keep_tarball else "",
                     vcstools_version=args.vcstools_version, nice=args.nice)
    elif args.mode == 'recombine':
        logger.info("Mode: {0}".format(args.mode))
        ensure_metafits(data_dir, args.obs, metafits_file)
        vcs_recombine(args.obs, args.begin, args.end, args.increment, data_dir,
                      product_dir, sys.argv, 
                      vcstools_version=args.vcstools_version, nice=args.nice)
    elif args.mode == 'correlate':
        logger.info("Mode: {0}".format(args.mode))
        ensure_metafits(data_dir, args.obs, metafits_file)
        vcs_correlate(args.obs, args.begin, args.end, args.increment, data_dir,
                      product_dir, args.ft_res, sys.argv, metafits_file, 
                      vcstools_version=args.vcstools_version, nice=args.nice)
    elif args.mode == 'download_cal':
        logger.info("Mode: {0}".format(args.mode))
        if not args.cal_obs:
            logger.error("You need to also pass the calibrator observation ID."
                         " Aborting here.")
            quit()
        if args.cal_obs == args.obs:
            logging.error("The calibrator obsID cannot be the same as the "
                          "target obsID -- there are not gpubox files for "
                          "VCS data on the archive.")
            quit()
        data_dir = data_dir.replace(str(args.obs), str(args.cal_obs))
        mdir(data_dir, "Calibrator Data")
        download_cal(args.obs, args.cal_obs, data_dir, product_dir, sys.argv, 
                     args.head, vcstools_version=args.vcstools_version, 
                     nice=args.nice)
    elif args.mode == ('beamform' or 'incoh'):
        logger.info("Mode: {0}".format(args.mode))
        if not args.DI_dir:
            logger.error("You need to specify the path to either where the "
                         "DIJs are or where the offringe calibration_solution.bin"
                         "file is. Aborting here.")
            quit()
        if args.flagged_tiles:
            flagged_tiles_file = os.path.abspath(args.flagged_tiles)
            if not os.path.isfile(args.flagged_tiles):
                logger.error("Your are not pointing at a file with your input "
                             "to --flagged_tiles. Aborting here as the "
                             "beamformer will not run...")
                quit()
        else:
            if os.path.isfile("{0}/flagged_tiles.txt".format(args.DI_dir)):
                flagged_tiles_file = "{0}/flagged_tiles.txt".format(args.DI_dir)
                logger.info("Found tiles flags in {0}/flagged_tiles.txt. "
                            "Using it by default".format(args.DI_dir))
            else:
                flagged_tiles_file = None
        ensure_metafits(data_dir, args.obs, metafits_file)
        #Turn the pointings into a list
        if args.pointings:
            pointing_list = args.pointings
        elif args.pointing_file:
            with open(args.pointing_file) as f:
                pointing_list = f.readlines()
        else:
            logger.error("Please use either --pointing, --pointing_list or "
                         "--pointing_file when beamforming. Exiting here.")
            quit()
        logger.debug(pointing_list)
        
        coherent_beam(args.obs, args.begin, args.end, 
                      data_dir, product_dir, batch_dir,
                      metafits_file, args.nfine_chan, pointing_list, args,
                      rts_flag_file=flagged_tiles_file,
                      bf_formats=bf_format, DI_dir=args.DI_dir, 
                      calibration_type=args.cal_type,
                      vcstools_version=args.vcstools_version, nice=args.nice,
                      execpath=args.execpath)
    else:
        logger.error("Somehow your non-standard mode snuck through. "
                     "Try again with one of {0}".format(modes))
        quit()<|MERGE_RESOLUTION|>--- conflicted
+++ resolved
@@ -592,7 +592,6 @@
     if os.path.isfile(metafile):
         logger.info("Found observation metafile: {0}".format(metafile))
         with open(metafile, 'r') as m:
-<<<<<<< HEAD
             for line in m.readlines():
                 if line.startswith("channels"):
                     channels = line.split(",")[1:]
@@ -608,24 +607,6 @@
         with open(metafile, "w") as m:
             m.write("#Metadata for obs ID {0} required to determine if: normal or "
                     "picket-fence\n".format(obs_id))
-=======
-            for chan_line in m.readlines():
-                if chan_line.startswith("channels"):
-                    channels = chan_line.split(",")[1:]
-        if channels == None:
-            logger.info("Channels keyword not found in metafile. Re-querying "+\
-                        "the database.")
-        else:
-            metafile_exists = True
-    # Grabbing this from the calibrate section for now. This should be streamlined to call an external function (SET)
-    if metafile_exists == False:
-        logger.info("Querying the database for calibrator obs ID {0}...".\
-                    format(obs_id))
-        obs_info = meta.getmeta(service='obs', params={'obs_id': str(obs_id)})
-        channels = obs_info[u'rfstreams'][u"0"][u'frequencies']
-        with open(metafile, "w") as m:
-            m.write("#Metadata for obs ID {0} required to determine if: normal or picket-fence\n".format(obs_id))
->>>>>>> 63ade9d5
             m.write("channels,{0}".format(",".join([str(c) for c in channels])))
     channels = np.array(channels, dtype=np.int)
     hichans = [c for c in channels if c>128]
