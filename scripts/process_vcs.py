#!/usr/bin/env python


import subprocess
import os
import sys
import glob
import time
import tempfile
import atexit
import hashlib
import datetime
import time
import distutils.spawn
import sqlite3 as lite
from astropy.io import fits as pyfits
from reorder_chans import *
import database_vcs
from mdir import mdir
from job_submit import submit_slurm
import mwa_metadb_utils as meta




def tmp(suffix=".sh"):
    t = tempfile.mktemp(suffix=suffix)
    atexit.register(os.unlink, t)
    return t

def is_number(s):
    try:
        int(s)
        return True
    except ValueError:
        return False

def get_user_email():
    command="echo `ldapsearch -x \"uid=$USER\" mail |grep \"^mail\"|cut -f2 -d' '`"
    email = subprocess.Popen([command], stdout=subprocess.PIPE, shell=True).communicate()[0]
    return email.strip()

def ensure_metafits(data_dir, obs_id, metafits_file):
    # TODO: To get the actual ppds file should do this with obsdownload -o <obsID> -m
    if not os.path.exists(metafits_file):
        print "{0} does not exists".format(metafits_file)
        print "Will download it from the archive. This can take a while so please do not ctrl-C."
        obsdownload = distutils.spawn.find_executable("obsdownload.py")
        get_metafits = "{0} -o {1} -d {2} -m".format(obsdownload, obs_id, data_dir.replace(str(obs_id), ''))
        try:
            subprocess.call(get_metafits,shell=True)
        except:
            print "Couldn't download {0}. Aborting.".format(os.basename(metafits_file))
            quit()
        # clean up
        os.remove('obscrt.crt')
        os.remove('obskey.key')
    # make a copy of the file in the product_dir if that directory exists
    # if it doesn't we might have downloaded the metafits file of a calibrator (obs_id only exists on /astro)
    # in case --work_dir was specified in process_vcs call product_dir and data_dir
    # are the same and thus we will not perform the copy
    product_dir = data_dir.replace('/astro/mwaops/vcs/', '/group/mwaops/vcs/') # being pedantic
    if os.path.exists(product_dir) and not os.path.exists(metafits_file):
        print "Copying {0} to {1}".format(metafits_file, product_dir)
        from shutil import copy2
        copy2("{0}".format(metafits_file), "{0}".format(product_dir))

def create_link(data_dir, target_dir, product_dir, link):
    data_dir = os.path.abspath(data_dir)
    product_dir = os.path.abspath(product_dir)
    if data_dir == product_dir:
        return
    link = link.replace(product_dir, '') # just in case...
    link = product_dir + '/' + link
    target_dir = target_dir.replace(data_dir,'')
    if target_dir.startswith("/"):
        target_dir = target_dir[1:]
    if data_dir.endswith("/"):
        data_dir = data_dir[:-1]
    target_dir = data_dir + '/' + target_dir
    # check if link exists and whether it already points to where we'd like it to
    if os.path.exists(link):
        if os.path.islink(link):
            if os.readlink(link) == target_dir:
                return
            else:
                print "The link {0} already exists but points at {1} while you asked it to point at {2}. Aborting...".format(link, os.readlink(link), target_dir)
                quit()
        else:
            print "{0} is an existing directory and cannot be turned into a link. Aborting...".format(link)
            quit()
    else:
        #needs to point at vis on scratch for gpubox files
        print "Trying to link {0} against {1}".format(link, target_dir)
        os.symlink(target_dir, link)

def get_frequencies(metafits,resort=False):
    # TODO: for robustness, this should force the entries to be 3-digit numbers
    hdulist    = pyfits.open(metafits)
    freq_str   = hdulist[0].header['CHANNELS']
    freq_array = [int(f) for f in freq_str.split(',')]
    if resort:
        return sfreq(freq_array)
    else:
        return freq_array

def vcs_download(obsid, start_time, stop_time, increment, head, data_dir, product_dir, parallel, args,
                 ics=False, n_untar=2, keep="", vcstools_version="master", nice=0):

        vcs_database_id = database_vcs.database_command(args, obsid)
        print "Downloading files from archive"
        # voltdownload = distutils.spawn.find_executable("voltdownload.py") #Doesn't seem to be working on zeus for some reason
        voltdownload = "voltdownload.py"
        obsinfo = meta.getmeta(service='obs', params={'obs_id':str(obsid)})
        data_format = obsinfo['dataquality']
        if data_format == 1:
                target_dir = link = '/raw'
                if ics:
                        print "Data have not been recombined in the archive yet. Exiting"
                        quit()
                data_type = 11
                dl_dir = "{0}/{1}".format(data_dir, target_dir)
                dir_description = "Raw"
        elif data_format == 6:
                target_dir = link = '/combined'
                if ics:
                        data_type = 15
                else:
                        data_type = 16
                dl_dir = "{0}/{1}".format(data_dir, target_dir)
                dir_description = "Combined"
        else:
                print "Unable to determine data format from archive. Exiting"
                quit()
        mdir(dl_dir, dir_description)
        create_link(data_dir, target_dir, product_dir, link)
        batch_dir = product_dir+"/batch/"

        for time_to_get in range(start_time,stop_time,increment):
                if time_to_get + increment > stop_time:
                    increment = stop_time - time_to_get + 1
                get_data = "{0} --obs={1} --type={2} --from={3} --duration={4} --parallel={5} --dir={6}".format(voltdownload,obsid, data_type, time_to_get,(increment-1),parallel, dl_dir) #need to subtract 1 from increment since voltdownload wants how many seconds PAST the first one
                if head:
                        log_name="{0}/voltdownload_{1}.log".format(product_dir,time_to_get)
                        with open(log_name, 'w') as log:
                                subprocess.call(get_data, shell=True, stdout=log, stderr=log)
                else:
                        voltdownload_batch = "volt_{0}".format(time_to_get)
                        check_batch = "check_volt_{0}".format(time_to_get)
                        volt_secs_to_run = datetime.timedelta(seconds=300*increment)
                        check_secs_to_run = "15:00"
                        if data_type == 16:
                            tar_batch = "untar_{0}".format(time_to_get)
                            tar_secs_to_run = "10:00:00"
                            body = []
                            untar = distutils.spawn.find_executable('untar.sh')
                            body.append("export CMD_VCS_DB_FILE=/astro/mwaops/vcs/.vcs.db")
                            body.append(database_vcs.add_database_function())
                            body.append('run "{0}"  "-w {1} -o {2} -b {3} -e {4} -j {5} {6}" "{7}"'.format(
                                untar, dl_dir, obsid, time_to_get, time_to_get+increment-1, n_untar, keep, vcs_database_id))

                            submit_slurm(tar_batch, body, batch_dir=batch_dir,
                                         slurm_kwargs={"time": str(tar_secs_to_run), "partition": "workq",
                                                       "nice": nice},
                                         vcstools_version=vcstools_version, submit=False,
                                         outfile=batch_dir+tar_batch+".out", cluster="galaxy", export="NONE")

                        checks = distutils.spawn.find_executable("checks.py")
                        # Write out the checks batch file but don't submit it
                        module_list = ["numpy", "mwa-voltage/master"]
                        commands = []
                        #commands.append("module load numpy")
                        commands.append("export CMD_VCS_DB_FILE=/astro/mwaops/vcs/.vcs.db")
                        commands.append(database_vcs.add_database_function())
                        commands.append("newcount=0")
                        commands.append("let oldcount=$newcount-1")
                        commands.append("sed -i -e \"s/oldcount=${{oldcount}}/oldcount=${{newcount}}/\" {0}".format(batch_dir+voltdownload_batch+".batch"))
                        commands.append("oldcount=$newcount; let newcount=$newcount+1")
                        commands.append("sed -i -e \"s/_${{oldcount}}.out/_${{newcount}}.out/\" {0}".format(batch_dir+voltdownload_batch+".batch"))
                        commands.append('run "{0}" "-m download -o {1} -w {2} -b {3} -i {4} --data_type {5}" "{6}"'.format(checks, obsid, dl_dir, time_to_get, increment, str(data_type),vcs_database_id))
                        commands.append("if [ $? -eq 1 ];then")
                        commands.append("sbatch {0}".format(batch_dir+voltdownload_batch+".batch"))
                        # if we have tarballs we send the untar jobs to the workq
                        if data_type == 16:
                            commands.append("else")
                            commands.append("sbatch {0}.batch".format(batch_dir+tar_batch))
                        commands.append("fi")

                        submit_slurm(check_batch, commands, batch_dir=batch_dir, module_list=module_list,
                                     slurm_kwargs={"time": check_secs_to_run, "partition": "workq", "nice": nice},
                                     vcstools_version=vcstools_version, submit=False,
                                     outfile=batch_dir+check_batch+"_0.out", cluster="zeus", export="NONE")
                        
                        # Write out the tar batch file if in mode 15
                        #if format == 16:
                        #        body = []
                        #        for t in range(time_to_get, time_to_get+increment):
                        #                body.append("aprun tar -xf {0}/1149620392_{1}_combined.tar".format(dl_dir,t))
                        #        submit_slurm(tar_batch,body,batch_dir=working_dir+"/batch/", slurm_kwargs={"time":"1:00:00", "partition":"gpuq" })
                                
                        
                        
                        body = []
                        body.append("export CMD_VCS_DB_FILE=/astro/mwaops/vcs/.vcs.db")
                        body.append(database_vcs.add_database_function())
                        body.append("oldcount=0")
                        body.append("let newcount=$oldcount+1")
                        body.append("if [ ${newcount} -gt 10 ]; then")
                        body.append("echo \"Tried ten times, this is silly. Aborting here.\";exit")
                        body.append("fi")
                        body.append("sed -i -e \"s/newcount=${{oldcount}}/newcount=${{newcount}}/\" {0}\n".format(batch_dir+check_batch+".batch"))
                        body.append("sed -i -e \"s/_${{oldcount}}.out/_${{newcount}}.out/\" {0}".format(batch_dir+check_batch+".batch"))
                        body.append("sbatch -d afterany:${{SLURM_JOB_ID}} {0}".format(batch_dir+check_batch+".batch"))
                        body.append('run "{0}" "--obs={1} --type={2} --from={3} --duration={4} --parallel={5} --dir={6}" "{7}"'.format(voltdownload,obsid, data_type, time_to_get,(increment-1),parallel, dl_dir, vcs_database_id))
                        submit_slurm(voltdownload_batch, body, batch_dir=batch_dir, module_list=module_list,
                                     slurm_kwargs={"time": str(volt_secs_to_run), "partition": "copyq",
                                                   "clusters": "zeus", "nice" : nice},
                                     vcstools_version=vcstools_version, outfile=batch_dir+voltdownload_batch+"_1.out",
                                     cluster="zeus", export="NONE")
                        
                        # submit_cmd = subprocess.Popen(volt_submit_line,shell=True,stdout=subprocess.PIPE)
                        continue
                # TODO: what is the below doing here???
                try:
                        os.chdir(product_dir)
                except:
                        print "cannot open working dir:{0}".format(product_dir)
                        sys.exit()


def download_cal(obs_id, cal_obs_id, data_dir, product_dir, args, head=False,
                 vcstools_version="master", nice=0):

    vcs_database_id = database_vcs.database_command(args, obs_id)
    batch_dir = product_dir + '/batch/'
    product_dir = '{0}/cal/{1}'.format(product_dir,cal_obs_id)
    mdir(product_dir, 'Calibrator product')
    mdir(batch_dir, 'Batch')
    # obsdownload creates the folder cal_obs_id regardless where it runs
    # this deviates from our initially inteded naming conventions of 
    # /astro/mwaopos/vcs/[cal_obs_id]/vis but the renaming and linking is a pain otherwise,
    # hence we'll link vis agains /astro/mwaopos/vcs/[cal_obs_id]/[cal_obs_id]
    target_dir = '{0}'.format(cal_obs_id) 
    link = 'vis'

    obsdownload = distutils.spawn.find_executable("obsdownload.py")
    get_data = "{0} -o {1} -d {2}".format(obsdownload,cal_obs_id, data_dir)
    if head:
        print "Will download the data from the archive. This can take a while so please do not ctrl-C."
        log_name="{0}/caldownload_{1}.log".format(batch_dir,cal_obs_id)
        with open(log_name, 'w') as log:
            subprocess.call(get_data, shell=True, stdout=log, stderr=log)
        create_link(data_dir, target_dir, product_dir, link)
        #clean up
        try:
            os.remove('obscrt.crt')
            os.remove('obskey.key')
        except:
            pass
    else:
        # we create the link using bash and not our create_link function 
        # as we'd like to do this only once the data have arrived,
        # i.e. the download worked.
        make_link = "ln -s {0}/{1} {2}/{3}".format(data_dir, target_dir, product_dir, link)
        obsdownload_batch = "caldownload_{0}".format(cal_obs_id)
        secs_to_run = "02:00:00" # sometimes the staging can take a while...
        module_list = ["setuptools"]
        commands = []
        commands.append("export CMD_VCS_DB_FILE=/astro/mwaops/vcs/.vcs.db")
        commands.append(database_vcs.add_database_function())
        #commands.append('source /group/mwaops/PULSAR/psrBash.profile')
        #commands.append('module load setuptools')
        commands.append('cd {0}'.format(data_dir))
        commands.append('run "{0}" "-o {1} -d {2}" "{3}"'.format(obsdownload,cal_obs_id, data_dir,vcs_database_id))
        commands.append(make_link)
        commands.append('rm obscrt.crt obskey.key')
        submit_slurm(obsdownload_batch, commands, batch_dir=batch_dir, module_list=module_list,
                     slurm_kwargs={"time": secs_to_run, "partition": "copyq", "nice": nice},
                     vcstools_version=vcstools_version, cluster="zeus", export="NONE")


def vcs_recombine(obsid, start_time, stop_time, increment, data_dir, product_dir, args,
                  vcstools_version="master", nice=0):

        vcs_database_id = database_vcs.database_command(args, obsid)
        print "Running recombine on files"
        jobs_per_node = 8
        target_dir = link = 'combined'
        mdir(data_dir + '/' + target_dir, 'Combined')
        create_link(data_dir, target_dir, product_dir, link)
        batch_dir = product_dir+"/batch/"
        recombine = distutils.spawn.find_executable("recombine.py")
        #recombine = "/group/mwaops/stremblay/galaxy-scripts/scripts/recombine.py"
        checks = distutils.spawn.find_executable("checks.py")
        recombine_binary = distutils.spawn.find_executable("recombine")
        for time_to_get in range(start_time,stop_time,increment):
        
                process_nsecs = increment if (time_to_get + increment <= stop_time) else (stop_time - time_to_get + 1)
                if (jobs_per_node > process_nsecs):
                        jobs_per_node = process_nsecs
                nodes = (increment+(-increment%jobs_per_node))//jobs_per_node + 1 # Integer division with ceiling result plus 1 for master node
                recombine_batch = "recombine_{0}".format(time_to_get)
                check_batch = "check_recombine_{0}".format(time_to_get)
                module_list = ["module switch PrgEnv-cray PrgEnv-gnu", "numpy", "mwa-voltage/master"]
                commands = []
                commands.append("export CMD_VCS_DB_FILE=/astro/mwaops/vcs/.vcs.db")
                commands.append(database_vcs.add_database_function())
                commands.append("newcount=0")
                commands.append("let oldcount=$newcount-1")
                commands.append("sed -i -e \"s/oldcount=${{oldcount}}/oldcount=${{newcount}}/\" {0}".format(batch_dir+recombine_batch+".batch"))
                commands.append("oldcount=$newcount; let newcount=$newcount+1")
                commands.append("sed -i -e \"s/_${{oldcount}}.out/_${{newcount}}.out/\" {0}".format(batch_dir+recombine_batch+".batch"))
                commands.append('run "{0}" "-m recombine -o {1} -w {2}/combined/ -b {3} -i {4}" "{5}"'.format(checks, obsid, data_dir, time_to_get, process_nsecs, vcs_database_id))
                commands.append("if [ $? -eq 1 ];then")
                commands.append("sbatch {0}".format(batch_dir+recombine_batch+".batch"))  
                commands.append("fi")
                submit_slurm(check_batch, commands, batch_dir=batch_dir, module_list=module_list,
                             slurm_kwargs={"time": "15:00", "partition": "gpuq", "nice": nice},
                             vcstools_version=vcstools_version, submit=False, outfile=batch_dir+check_batch+"_0.out",
                             export="NONE")

                module_list = ["module switch PrgEnv-cray PrgEnv-gnu",
                               "numpy", "mwa-voltage/master", "mpi4py", "cfitsio"]
                commands = []
                commands.append("export CMD_VCS_DB_FILE=/astro/mwaops/vcs/.vcs.db")
                commands.append(database_vcs.add_database_function())
                #commands.append("module switch PrgEnv-cray PrgEnv-gnu")
                #commands.append("module load mpi4py")
                #commands.append("module load cfitsio")
                commands.append("oldcount=0")
                commands.append("let newcount=$oldcount+1")
                commands.append("if [ ${newcount} -gt 10 ]; then")
                commands.append("echo \"Tried ten times, this is silly. Aborting here.\";exit")
                commands.append("fi")
                commands.append("sed -i -e \"s/newcount=${{oldcount}}/newcount=${{newcount}}/\" {0}".format(batch_dir+check_batch+".batch"))
                commands.append("sed -i -e \"s/_${{oldcount}}.out/_${{newcount}}.out/\" {0}".format(batch_dir+check_batch+".batch"))
                commands.append("sbatch -d afterany:${{SLURM_JOB_ID}} {0}".format(batch_dir+check_batch+".batch")) #TODO: Add iterations?
                commands.append('run "srun --export=all python {0}" "-o {1} -s {2} -w {3} -e {4}" "{5}"'.format(recombine,obsid,time_to_get,data_dir,recombine_binary, vcs_database_id))
                
                submit_slurm(recombine_batch, commands, batch_dir=batch_dir, module_list=module_list,
                             slurm_kwargs={"time": "06:00:00", "nodes": str(nodes), "partition": "gpuq",
                                           "ntasks-per-node": jobs_per_node, "nice": nice},
                             vcstools_version=vcstools_version, outfile=batch_dir+recombine_batch+"_1.out",
                             export="NONE")



def vcs_correlate(obsid,start,stop,increment, data_dir, product_dir, ft_res, args, metafits,
                  vcstools_version="master", nice=0):

        vcs_database_id = database_vcs.database_command(args, obsid)
        print "Correlating files at {0} kHz and {1} milliseconds".format(ft_res[0], ft_res[1])
        from astropy.time import Time
        import calendar

        batch_dir = product_dir+"/batch/"
        target_dir = link = 'vis'

        if data_dir == product_dir:
            corr_dir = "{0}/cal/{1}/{2}".format(product_dir, obsid, target_dir)
        else:
            corr_dir = "{0}/{1}".format(data_dir, target_dir)
            product_dir = "{0}/cal/{1}/".format(product_dir, obsid)
            mdir(product_dir, "Correlator")
        mdir(corr_dir, "Correlator Product")
        create_link(data_dir, target_dir, product_dir, link)
        
        chan_list = get_frequencies(metafits_file, resort=True)
        #gpu_int = 0.01 # Code was compiled with a hard-coded 100 sample minimum intigration. For 'normal' data this means 0.01 seconds
        gpu_int = 10 # Code was compiled with a hard-coded 100 sample minimum integration. For 'normal' data this means 10 milliseconds.
        integrations=int(ft_res[1]/gpu_int)
        #num_frames=int(1.0/ft_res[1])
        num_frames=int(1000/ft_res[1])
        
        print "Input chan list is" , chan_list
        
        for time_to_get in range(start,stop,increment):
                inc_start = time_to_get
                inc_stop = time_to_get+increment
                for index,channel in enumerate(chan_list):
                        gpubox_label = (index+1)
                        f=[]
                        for time_to_corr in range(inc_start,inc_stop,1):
                                file_to_process = "{0}/combined/{1}_{2}_ch{3:0>2}.dat".format(data_dir,obsid,time_to_corr,channel)
                                #check the file exists
                                if (os.path.isfile(file_to_process) == True):
                                        f.append(file_to_process)
        
                        #now have a full list of files
                        #for this increment 
                        #and this channel
                        if (len(f) > 0):
                                corr_batch = "correlator_{0}_gpubox{1:0>2}".format(inc_start,gpubox_label)
                                body = []
                                body.append("export CMD_VCS_DB_FILE=/astro/mwaops/vcs/.vcs.db")
                                body.append(database_vcs.add_database_function())
                                #body.append("source /group/mwaops/PULSAR/psrBash.profile")
                                #body.append("module swap craype-ivybridge craype-sandybridge")
        
                                # with open(corr_batch, 'w') as batch_file:
                                #     batch_file.write("#!/bin/bash -l\n#SBATCH --nodes=1\n#SBATCH --account=mwaops\n#SBATCH --export=NONE\n#SBATCH --output={0}.out\n".format(corr_batch[:-6]))
                                #     batch_file.write('source /group/mwaops/PULSAR/psrBash.profile\n')
                                #     batch_file.write('module swap craype-ivybridge craype-sandybridge\n')
                                to_corr = 0
                                for file in f:
                                        corr_line = ""
                                        (current_time,ext) = os.path.splitext(os.path.basename(file))
                                        (obsid,gpstime,chan) = current_time.split('_')
                                        t = Time(int(gpstime), format='gps', scale='utc')
                                        unix_time = int(t.unix)

                                        body.append('run "srun --export=all {0}" "-o {1}/{2} -s {3} -r {4} -i {5} -f 128 -n {6} -c {7:0>2} -d {8}" "{9}"'.format("offline_correlator",corr_dir,obsid,unix_time,num_frames,integrations,int(ft_res[0]/10),gpubox_label,file,vcs_database_id))
                                        to_corr += 1
                                        # with open(corr_batch, 'a') as batch_file:
                                        #     batch_file.write(corr_line)
                                        #     to_corr = to_corr+1

                                module_list = ["module switch PrgEnv-cray PrgEnv-gnu"]
                                secs_to_run = str(datetime.timedelta(seconds=2*12*num_frames*to_corr)) # added factor two on 10 April 2017 as galaxy seemed really slow...
                                submit_slurm(corr_batch, body, module_list=module_list,
                                             slurm_kwargs={"time": secs_to_run, "partition": "gpuq", "gres": "gpu:1",
                                                           "nice": nice},
                                             vcstools_version=vcstools_version, batch_dir=batch_dir, export="NONE")
                                # batch_submit_line = "sbatch --workdir={0} --time={1} --partition=gpuq --gid=mwaops {2} \n".format(corr_dir,secs_to_run,corr_batch)
                                # submit_cmd = subprocess.Popen(batch_submit_line,shell=True,stdout=subprocess.PIPE)
                                # jobid=""
                                # for line in submit_cmd.stdout:
                                #     if "Submitted" in line:
                                #         (word1,word2,word3,jobid) = line.split()
                        else:
                                print "Couldn't find any recombine files. Aborting here."


def coherent_beam(obs_id, start, stop, data_dir, product_dir, batch_dir, metafits_file, nfine_chan, pointing,
                      args, rts_flag_file=None, bf_formats=None, DI_dir=None, execpath=None,
                      calibration_type='rts', vcstools_version="master", nice=0):
    """
    This function runs the new version of the beamformer. It is modelled after the old function above and will likely
    be able to be streamlined after working implementation (SET)
    
    Streamlining underway, as well as full replacement of the old function (SET March 28, 2018)
    """
    vcs_database_id = database_vcs.database_command(args, obs_id)  # why is this being calculated here? (SET)

    # If execpath is given, change the make_beam executable command 
    # otherwise, it should be on the PATH if vcstools has been installed
    if execpath:
        make_beam_cmd = "{0}/make_beam".format(execpath)
        make_beam_version_cmd = "{0}/make_beam -V".format(execpath)
    else:
        make_beam_cmd = "make_beam"
        make_beam_version_cmd = "make_beam -V"

    #make_beam_version_cmd = "make_beam -V"
    make_beam_version = subprocess.Popen(make_beam_version_cmd, stdout=subprocess.PIPE, shell=True).communicate()[0]
    tested_version = "?.?.?"
    print "Current version of make_beam = {0}".format(make_beam_version.strip())
    print "Tested version of make_beam = {0}".format(tested_version.strip())

    metafile = "{0}/{1}.meta".format(product_dir, obs_id)
    metafile_exists = False
    if os.path.isfile(metafile):
        print "Found observation metafile: {0}".format(metafile)
        channels = None
        with open(metafile, 'rb') as m:
            for line in m.readlines():
                if line.startswith("channels"):
                    channels = line.strip().split(",")[1:]
        if channels == None:
            print "Channels keyword not found in metafile. Re-querying the database."
        else:
            metafile_exists = True
            channels = [int(c) for c in channels]
    # Grabbing this from the calibrate section for now. This should be streamlined to call an external function (SET)
    if metafile_exists == False:
        print "Querying the database for calibrator obs ID {0}...".format(obs_id)
        obs_info = meta.getmeta(service='obs', params={'obs_id': str(obs_id)})
        channels = obs_info[u'rfstreams'][u"0"][u'frequencies']
        with open(metafile, "wb") as m:
            m.write("#Metadata for obs ID {0} required to determine if: normal or picket-fence\n".format(obs_id))
            m.write("channels,{0}".format(",".join([str(c) for c in channels])))
    hichans = [c for c in channels if c>128]
    lochans = [c for c in channels if c<=128]
    lochans.extend(list(reversed(hichans)))
    ordered_channels = lochans

    # Run for each coarse channel. Calculates delays and makes beam

    if not DI_dir:
        print "You need to specify the path to the calibrator files, either where the DIJs are or where the\
        Offringa calibration_solutions.bin file is. Aborting here"
        quit()
    DI_dir = os.path.abspath(DI_dir)
    RA = pointing[0]
    Dec = pointing[1]

    # make_beam_small requires the start time in UTC, get it from the start
    # GPS time as is done in timeconvert.py
    from mwapy import ephem_utils
    t = ephem_utils.MWATime(gpstime=float(start))
    utctime = t.strftime('%Y-%m-%dT%H:%M:%S %Z')[:-4]

    print "Running make_beam"
    P_dir = product_dir+"/pointings"
    mdir(P_dir, "Pointings")
    pointing_dir = "{0}/{1}_{2}".format(P_dir, RA, Dec)
    mdir(pointing_dir, "Pointing {0} {1}".format(RA, Dec))
    # startjobs = True


    # set up SLURM requirements
    seconds_to_run = 15 * (stop - start + 1)  # This should be able to be reduced after functional testing
    if seconds_to_run > 86399.:
        secs_to_run = datetime.timedelta(seconds=86399)
    else:
        secs_to_run = datetime.timedelta(seconds=seconds_to_run)

    # VDIF will need gpuq if inverting pfb with '-m' option, otherwise cpuq is fine
    # In general this needs to be cleaned up, prefferably to be able to intelligently select a
    # queue and a maximum wall time (SET)
    partition = "gpuq"
    n_omp_threads = 8
    openmp_line = "export OMP_NUM_THREADS={0}".format(n_omp_threads)

    # Run one coarse channel per node
    #for coarse_chan in range(24):
    job_id_list = []
    for gpubox, coarse_chan in enumerate(ordered_channels, 1):
        if calibration_type == 'rts':
            #chan_list = get_frequencies(metafits_file, resort=True)
            DI_file = "{0}/DI_JonesMatrices_node{1:0>3}.dat".format(DI_dir, gpubox)
            jones_option = "-J {0}".format(DI_file)
        elif calibration_type == 'offringa':
            #chan_list = get_frequencies(metafits_file, resort=False)
            DI_file = "{0}/calibration_solution.bin".format(DI_dir)
            jones_option = "-O {0} -C {1}".format(DI_file, int(gpubox) - 1)
        else:
            print "Please an accepted calibratin type. Aborting here."
            quit()

        make_beam_small_batch = "mb_{0}_{1}_ch{2}".format(RA, Dec, coarse_chan)
        module_list = ["module switch craype-ivybridge craype-sandybridge"]
        commands = []
        #commands.append("source /group/mwaops/PULSAR/psrBash.profile")
        #commands.append("module swap craype-ivybridge craype-sandybridge")
        commands.append(openmp_line)
        commands.append("cd {0}".format(pointing_dir))
        #commands.append("srun -n 1 -c {0} {1}/make_beam_small -o {2} -b {3} -e {4} -a 128 -n 128 -f {5} {6} -d "
        #                "{7}/combined -R {8} -D {9} -r 10000 -m {10} -z {11}".format(n_omp_threads, execpath, obs_id, start,
        #                stop, coarse_chan, jones_option, data_dir, RA, Dec, metafits_file, utctime))  # check these
<<<<<<< HEAD
        commands.append("srun -n 1 -c {0} {1} -o {2} -b {3} -e {4} -a 128 -n 128 -f {5} {6} -d "
                        "{7}/combined -R {8} -D {9} -r 10000 -m {10} -z {11} {12} -F {13}".format(n_omp_threads, make_beam_cmd, obs_id, start,
                        stop, coarse_chan, jones_option, data_dir, RA, Dec, metafits_file, utctime, bf_formats, rts_flag_file))  # check these
=======
        commands.append("srun --export=all -n 1 -c {0} {1} -o {2} -b {3} -e {4} -a 128 -n 128 -f {5} {6} -d "
                        "{7}/combined -R {8} -D {9} -r 10000 -m {10} -z {11} {12}".format(n_omp_threads, make_beam_cmd, obs_id, start,
                        stop, coarse_chan, jones_option, data_dir, RA, Dec, metafits_file, utctime, bf_formats))  # check these
>>>>>>> 20999ac9
        
        job_id = submit_slurm(make_beam_small_batch, commands,
                    batch_dir=batch_dir,
                    slurm_kwargs={"time": secs_to_run, "partition": partition, "gres": "gpu:1",
                                  "nice" : nice},
                    vcstools_version=vcstools_version, submit=True, export="NONE")
        job_id_list.append(job_id)
    #TODO This can be returned as a job id string that can be slapped right on for dependancies
    #job_id_str = ""
    #for i in job_id_list:
    #    job_id_str += ":" + str(i)
    #return job_id_str
    return job_id_list

def database_command(args, obsid):
    DB_FILE = os.environ['CMD_VCS_DB_FILE']
    args_string = ""
    for a in args:
            if not a == args[0]:
                    args_string = args_string + str(a) + " "

    con = lite.connect(DB_FILE)
    con.isolation_level = 'EXCLUSIVE'
    con.execute('BEGIN EXCLUSIVE')
    with con:
        cur = con.cursor()

        cur.execute("INSERT INTO ProcessVCS(Arguments, Obsid, UserId, Started) VALUES(?, ?, ?, ?)", (args_string, obsid, os.environ['USER'], datetime.datetime.now()))
        vcs_command_id = cur.lastrowid
    return vcs_command_id

if __name__ == '__main__':

    modes=['download', 'download_ics', 'download_cal', 'recombine','correlate', 'beamform']
    bf_out_modes=['psrfits', 'vdif', 'both']
    jobs_per_node = 8
    chan_list_full=["ch01","ch02","ch03","ch04","ch05","ch06","ch07","ch08","ch09","ch10","ch11","ch12","ch13","ch14","ch15","ch16","ch17","ch18","ch19","ch20","ch21","ch22","ch23","ch24"]
    chan_list = []
    jones = "-j jones.txt"

    from optparse import OptionParser, OptionGroup, SUPPRESS_HELP

 #   parser=OptionParser(description="process_vcs.py is a script of scripts that downloads prepares and submits jobs to Galaxy. It can be run with just a pointing (-p \"xx:xx:xx xx:xx:xx.x\") and an obsid (\"-o <obsid>\") and it will process all the data in the obs. It will call prepare.py which will attempt to build the phase and calibration information - which will only exist if a calibration obs has already been run. So it will only move past the data prepa stage if the \"-r\" (for run) is used\n"

    parser=OptionParser(description="process_vcs.py is a script for processing the MWA VCS data on Galaxy in steps. It can download data from the archive, call on recombine to form course channels, run the offline correlator, make tile re-ordered and bit promoted PFB files or for a coherent beam for a given pointing.")
    group_download = OptionGroup(parser, 'Download Options')
    group_download.add_option("--head", action="store_true", default=False, help="Submit download jobs to the headnode instead of the copyqueue [default=%default]")
    #group_download.add_option("--format", type="choice", choices=['11','15','16'], default='11', help="Voltage data type (Raw = 11, ICS Only = 15, Recombined and ICS = 16) [default=%default]")
    group_download.add_option("-d", "--parallel_dl", type="int", default=3, help="Number of parallel downloads to envoke [default=%default]")
    group_download.add_option("-j", "--untar_jobs", type='int', default=2, help="Number of parallel jobs when untaring downloaded tarballs. [default=%default]")
    group_download.add_option("-k", "--keep_tarball", action="store_true", default=False, help="Keep the tarballs after unpacking. [default=%default]")
    group_correlate = OptionGroup(parser, 'Correlator Options')
    group_correlate.add_option("--ft_res", metavar="FREQ RES,TIME RES", type="int", nargs=2, default=(10,1000), help="Frequency (kHz) and Time (ms) resolution for running the correlator. Please make divisible by 10 kHz and 10 ms respectively. [default=%default]")

    group_beamform = OptionGroup(parser, 'Beamforming Options')
    group_beamform.add_option("-p", "--pointing", nargs=2, help="required, R.A. and Dec. of pointing, e.g. \"19:23:48.53\" \"-20:31:52.95\"")
    group_beamform.add_option("--DI_dir", default=None, help="Directory containing either Direction Independent Jones Matrices (as created by the RTS) " +\
                                  "or calibration_solution.bin as created by Andre Offringa's tools.[no default]")
    group_beamform.add_option("--bf_out_format", type="choice", choices=['psrfits','vdif','both'], help="Beam former output format. Choices are {0}. [default=%default]".format(bf_out_modes), default='psrfits')
    group_beamform.add_option("--incoh", action="store_true", default=False, help="Add this flag if you want to form an incoherent sum as well. [default=%default]")
    group_beamform.add_option("--flagged_tiles", type="string", default=None, help="Path (including file name) to file containing the flagged tiles as used in the RTS, will be used by get_delays. [default=%default]")
    group_beamform.add_option('--cal_type', type='string', help="Use either RTS (\"rts\") solutions or Andre-Offringa-style (\"offringa\") solutions. Default is \"rts\". If using Offringa's tools, the filename of calibration solution must be \"calibration_solution.bin\".", default="rts")
    group_beamform.add_option("-E", "--execpath", type="string", default=None, help="Supply a path into this option if you explicitly want to run files from a different location for testing. Default is None (i.e. whatever is on your PATH).")

    parser.add_option("-m", "--mode", type="choice", choices=['download','download_ics', 'download_cal', 'recombine','correlate', 'calibrate', 'beamform'], help="Mode you want to run. {0}".format(modes))
    parser.add_option("-o", "--obs", metavar="OBS ID", type="int", help="Observation ID you want to process [no default]")
    parser.add_option('--cal_obs', '-O', metavar="CALIBRATOR OBS ID", type="int", help="Only required in 'calibrate' and 'download_cal' mode."+\
                          "Observation ID of calibrator you want to process. In case of " + \
                          "in-beam calibration should be the same as input to -o (obsID). [no default]", default=None)
    parser.add_option("-b", "--begin", type="int", help="First GPS time to process [no default]")
    parser.add_option("-e", "--end", type="int", help="Last GPS time to process [no default]")
    parser.add_option("-a", "--all", action="store_true", default=False, help="Perform on entire observation span. Use instead of -b & -e. [default=%default]")
    parser.add_option("-i", "--increment", type="int", default=64, help="Increment in seconds (how much we process at once) [default=%default]")
    parser.add_option("-s", action="store_true", default=False, help="Single step (only process one increment and this is it (False == do them all) [default=%default]")
    parser.add_option("-w", "--work_dir", metavar="DIR", default=None, help="Base directory you want run things in. USE WITH CAUTION! Per default " + \
                          "raw data will will be downloaded into /astro/mwaops/vcs/[obsID] and data products will be in /group/mwaops/vcs/[obsID]."+ \
                          " If set, this will create a folder for the Obs. ID if it doesn't exist [default=%default]")
    parser.add_option("-c", "--ncoarse_chan", type="int", default=24, help="Coarse channel count (how many to process) [default=%default]")
    parser.add_option("-n", "--nfine_chan", type="int", default=128, help="Number of fine channels per coarse channel [default=%default]")
    parser.add_option("--mail",action="store_true", default=False, help="Enables e-mail notification about start, end, and fail of jobs. Currently only implemented for beamformer mode.[default=%default]")
    parser.add_option("-V", "--version", action="store_true", help="Print version and quit")
    parser.add_option("--vcstools_version", type=str, default="master", help="VCSTools version to load in jobs (i.e. on the queues) [default=%default]")
    parser.add_option("--nice", type="int", default=0, help="Reduces your priority of Slurm Jobs. [default=%default]")
    parser.add_option_group(group_download)
    parser.add_option_group(group_correlate)
    parser.add_option_group(group_beamform)

    (opts, args) = parser.parse_args()

    print "Using vcstools/{0}".format(opts.vcstools_version)
    if opts.version:
        try:
            import version
            print(version.__version__)
            sys.exit(0)
        except ImportError as ie:
            print("Couldn't import version.py - have you installed vcstools?")
            print("ImportError: {0}".format(ie))
            sys.exit(0)
        
    if opts.all and (opts.begin or opts.end):
        print "Please specify EITHER (-b,-e) OR -a"
        quit()
    elif opts.all:
        opts.begin, opts.end = meta.obs_max_min(opts.cal_obs if opts.mode == 'download_cal' else opts.obs)
    # make sure we can process increments smaller than 64 seconds when not in calibration related mode
    if opts.mode not in ['download_cal','calibrate']:
        if opts.end - opts.begin +1 < opts.increment:
            opts.increment = opts.end - opts.begin + 1
    e_mail = ""
    if opts.mail:
        e_mail = get_user_email()
        print "Sending info to {0}".format(e_mail)
    if not opts.mode:
      print "Mode required {0}. Please specify with -m or --mode.".format(modes)
      quit()
    if not opts.obs:
        print "Observation ID required, please put in with -o or --obs"
        quit()
    if opts.begin > opts.end:
        print "Starting time is after end time"
        quit()
    if (opts.mode == "beamform" or opts.incoh):
        bf_format = ""
        if not opts.pointing:
            print "Pointing (-p) required in beamformer mode"
            quit()
        if (opts.bf_out_format == 'psrfits' or opts.bf_out_format == 'both'):
            bf_format +=" -p"
            print "Writing out PSRFITS."
        if  (opts.bf_out_format == 'vdif' or opts.bf_out_format == 'both'):
            bf_format += " -u"
            print "Writing out upsampled VDIF."
        if (opts.incoh):
            bf_format += " -i"
            print "Writing out incoherent sum."

        # This isn't necessary as checks for execpath are done in beamforming function (BWM 6/4/18)
        #if opts.execpath:
        #    execpath = opts.execpath

    if opts.work_dir:
        print "YOU ARE MESSING WITH THE DEFAULT DIRECTORY STRUCTURE FOR PROCESSING -- BE SURE YOU KNOW WHAT YOU ARE DOING!"
        time.sleep(5)
        data_dir = product_dir = "{0}/{1}".format(opts.work_dir, opts.obs)
    else:
        data_dir = '/astro/mwaops/vcs/{0}'.format(opts.obs)
        product_dir = '/group/mwaops/vcs/{0}'.format(opts.obs)
    batch_dir = "{0}/batch".format(product_dir)
    mdir(data_dir, "Data")
    mdir(product_dir, "Products")
    mdir(batch_dir, "Batch")
    metafits_file = "{0}/{1}_metafits_ppds.fits".format(data_dir, opts.obs)
    # TODO: modify metafits downloader to not just do a trivial wget 

    print "Processing Obs ID {0} from GPS times {1} till {2}".format(opts.obs, opts.begin, opts.end)

    if opts.mode == 'download_ics':
        print opts.mode
        vcs_download(opts.obs, opts.begin, opts.end, opts.increment, opts.head, data_dir, product_dir, opts.parallel_dl, sys.argv, ics=True, vcstools_version=opts.vcstools_version, nice=opts.nice)
    elif opts.mode == 'download':
        print opts.mode
        vcs_download(opts.obs, opts.begin, opts.end, opts.increment, opts.head, data_dir, product_dir, opts.parallel_dl, sys.argv, n_untar=opts.untar_jobs, keep='-k' if opts.keep_tarball else "", vcstools_version=opts.vcstools_version, nice=opts.nice)
    elif opts.mode == 'recombine':
        print opts.mode
        ensure_metafits(data_dir, opts.obs, metafits_file)
        vcs_recombine(opts.obs, opts.begin, opts.end, opts.increment, data_dir, product_dir, sys.argv, vcstools_version=opts.vcstools_version, nice=opts.nice)
    elif opts.mode == 'correlate':
        print opts.mode 
        ensure_metafits(data_dir, opts.obs, metafits_file)
        vcs_correlate(opts.obs, opts.begin, opts.end, opts.increment, data_dir, product_dir, opts.ft_res, sys.argv, metafits_file, vcstools_version=opts.vcstools_version, nice=opts.nice)
    elif opts.mode == 'download_cal':
        print opts.mode
        if not opts.cal_obs:
            print "You need to also pass the calibrator observation ID. Aborting here."
            quit()
        if opts.cal_obs == opts.obs:
            print "The calibrator obsID cannot be the same as the target obsID -- there are not gpubox files for VCS data on the archive." 
            quit()
        data_dir = data_dir.replace(str(opts.obs), str(opts.cal_obs))
        mdir(data_dir, "Calibrator Data")
        download_cal(opts.obs, opts.cal_obs, data_dir, product_dir, sys.argv, opts.head, vcstools_version=opts.vcstools_version, nice=opts.nice)
    elif opts.mode == ('beamform' or 'incoh'):
        print opts.mode
        if not opts.DI_dir:
            print "You need to specify the path to either where the DIJs are or where the offringe calibration_solution.bin file is. Aborting here."
            quit()
        if opts.flagged_tiles:
            flagged_tiles_file = os.path.abspath(opts.flagged_tiles)
            if not os.path.isfile(opts.flagged_tiles):
                print "Your are not pointing at a file with your input to --flagged_tiles. Aborting here as the beamformer will not run..."
                quit()
        else:
            flagged_tiles_file = None
        ensure_metafits(data_dir, opts.obs, metafits_file)
        coherent_beam(opts.obs, opts.begin, opts.end, 
                data_dir, product_dir, batch_dir,
                metafits_file, opts.nfine_chan, opts.pointing, sys.argv,
                rts_flag_file=flagged_tiles_file, bf_formats=bf_format, DI_dir=opts.DI_dir, 
                calibration_type=opts.cal_type, vcstools_version=opts.vcstools_version, nice=opts.nice,
                execpath=opts.execpath)
    else:
        print "Somehow your non-standard mode snuck through. Try again with one of {0}".format(modes)
        quit()

<|MERGE_RESOLUTION|>--- conflicted
+++ resolved
@@ -548,16 +548,10 @@
         #commands.append("srun -n 1 -c {0} {1}/make_beam_small -o {2} -b {3} -e {4} -a 128 -n 128 -f {5} {6} -d "
         #                "{7}/combined -R {8} -D {9} -r 10000 -m {10} -z {11}".format(n_omp_threads, execpath, obs_id, start,
         #                stop, coarse_chan, jones_option, data_dir, RA, Dec, metafits_file, utctime))  # check these
-<<<<<<< HEAD
-        commands.append("srun -n 1 -c {0} {1} -o {2} -b {3} -e {4} -a 128 -n 128 -f {5} {6} -d "
+        commands.append("srun --export=all -n 1 -c {0} {1} -o {2} -b {3} -e {4} -a 128 -n 128 -f {5} {6} -d "
                         "{7}/combined -R {8} -D {9} -r 10000 -m {10} -z {11} {12} -F {13}".format(n_omp_threads, make_beam_cmd, obs_id, start,
                         stop, coarse_chan, jones_option, data_dir, RA, Dec, metafits_file, utctime, bf_formats, rts_flag_file))  # check these
-=======
-        commands.append("srun --export=all -n 1 -c {0} {1} -o {2} -b {3} -e {4} -a 128 -n 128 -f {5} {6} -d "
-                        "{7}/combined -R {8} -D {9} -r 10000 -m {10} -z {11} {12}".format(n_omp_threads, make_beam_cmd, obs_id, start,
-                        stop, coarse_chan, jones_option, data_dir, RA, Dec, metafits_file, utctime, bf_formats))  # check these
->>>>>>> 20999ac9
-        
+       
         job_id = submit_slurm(make_beam_small_batch, commands,
                     batch_dir=batch_dir,
                     slurm_kwargs={"time": secs_to_run, "partition": partition, "gres": "gpu:1",
