--- conflicted
+++ resolved
@@ -37,24 +37,16 @@
 void print_2x2double_compare( double *M1, double *M2 );
 
 void test_calcEjones_analytic();
-<<<<<<< HEAD
 void test_parallactic_angle_correction_analytic();
-=======
-void test_parallactic_angle_correction();
 void test_hash_dipole_config();
 
 int status;
->>>>>>> 460da556
 
 int main()
 {
     status = EXIT_SUCCESS;
     test_calcEjones_analytic();
-<<<<<<< HEAD
     test_parallactic_angle_correction_analytic();
-    return EXIT_SUCCESS;
-=======
-    test_parallactic_angle_correction();
     test_hash_dipole_config();
     return status;
 }
@@ -104,7 +96,6 @@
         status = EXIT_FAILURE;
     }
     printf( "test_hash_dipole_config passed %d/%d tests\n", npassed, ntests );
->>>>>>> 460da556
 }
 
 void test_calcEjones_analytic()
