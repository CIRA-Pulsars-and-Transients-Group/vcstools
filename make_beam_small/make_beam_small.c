--- conflicted
+++ resolved
@@ -41,27 +41,6 @@
 //#define PROFILE
 
 void usage() {
-<<<<<<< HEAD
-    fprintf(stderr, "make_beam -n <nchan> [128] -a <nant> \ntakes input from stdin and dumps to stdout|psrfits\n");
-    fprintf(stderr, "-a <number of antennas>\n");
-    fprintf(stderr, "-b Begin time [must be supplied]\n");
-    fprintf(stderr, "-C <position of channel solution in Offringa calibration file\n");
-    fprintf(stderr, "-d <data directory root> -- where the recombined data is\n");
-    fprintf(stderr, "-D dd:mm:ss -- the declination to get passed to get_delays\n");
-    fprintf(stderr, "-e End time [must be supplied]\n");
-    fprintf(stderr, "-f <channel number>\n");
-    fprintf(stderr, "-J <DI Jones file from the RTS> Jones matrix input\n");
-    fprintf(stderr, "-m <metafits file> for this obsID\n");
-    fprintf(stderr, "-n <number of channels>\n");
-    fprintf(stderr, "-o obs id\n");
-    fprintf(stderr, "-O <Offringa-style calibration solution file>\n");
-    fprintf(stderr, "-r <sample rate in Hz>\n");
-    fprintf(stderr, "-R hh:mm:ss -- the right ascension to get passed to get_delays\n");
-    fprintf(stderr, "-V print version number and exit\n");
-    fprintf(stderr, "-w use weights from metafits file [0]\n");
-    fprintf(stderr, "-z <utc time string> yyyy-mm-ddThh:mm:ss\n");
-
-=======
     fprintf(stderr, "\n");
     fprintf(stderr, "usage: make_beam_small [OPTIONS]\n");
 
@@ -172,7 +151,6 @@
     fprintf(stderr, "\t-V, --version             ");
     fprintf(stderr, "Print version number and exit\n");
     fprintf(stderr, "\n");
->>>>>>> 8fc960a5
 }
 
 void populate_psrfits_header(
@@ -844,9 +822,6 @@
 
     if (argc > 1) {
 
-<<<<<<< HEAD
-        while ((c = getopt(argc, argv, "a:b:C:d:D:e:f:hJ:m:n:o:O:r:R:Vwz:")) != -1) {
-=======
         int c;
         while (1) {
 
@@ -880,7 +855,6 @@
             if (c == -1)
                 break;
 
->>>>>>> 8fc960a5
             switch(c) {
 
                 case 'a':
