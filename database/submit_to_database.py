--- conflicted
+++ resolved
@@ -363,14 +363,8 @@
     #gain uncertainty through beam position estimates
     RAs, Decs = sex2deg(ra_obs,dec_obs)
     Alts, Azs, Zas = mwa_alt_az_za(obsid, pul_ra, pul_dec)
-<<<<<<< HEAD
-   
     theta = np.radians(Zas)
     
-=======
-    
-    theta=np.radians(90.-Alts)
->>>>>>> 8ce1e611
     u_gain_per = (1. - avg_power)*0.12 + (theta/90.)*(theta/90.)*2. + 0.1
     u_gain = gain * u_gain_per #assumed to be 10% 
         
