--- conflicted
+++ resolved
@@ -92,13 +92,9 @@
                'scripts/process_vcs.py', 'scripts/recombine.py', 'scripts/rename_corr_output.py',
                'scripts/reorder_chans.py', 'scripts/rts2ao.py', 'scripts/splice_wrapper.py',
                'scripts/cleanup.py', 'scripts/create_ics_psrfits.py', 'scripts/rm_synthesis.py',
-<<<<<<< HEAD
-               'scripts/zapchan.py',
+               'scripts/zapchan.py', 'scripts/sn_flux_est.py', 'scripts/prof_estimate.py',
                # beam_sim
                'beam_sim/python/make_pabeam_batch.py', 'beam_sim/python/pabeam.py',
-=======
-               'scripts/zapchan.py', 'scripts/sn_flux_est.py', 'scripts/prof_estimate.py',
->>>>>>> 7afe344c
                # plotting scripts
                'scripts/plotting/plotPolarTileBeam.py', 'scripts/plotting/plotFlatTileBeam.py',
                'scripts/plotting/plotTiedArrayBeam.py', 'scripts/plotting/plotSkyMap.py',
